--- conflicted
+++ resolved
@@ -3,7 +3,7 @@
 #include <linux/clockchips.h>
 #include <linux/interrupt.h>
 #include <linux/irq.h>
-#include <linux/syscore_ops.h>
+
 #include <linux/clk.h>
 #include <linux/err.h>
 #include <linux/ioport.h>
@@ -40,11 +40,7 @@
  * For deeper system sleep states, this will be mandatory...
  */
 
-<<<<<<< HEAD
-void __iomem *tcaddr;
-=======
 static void __iomem *tcaddr;
->>>>>>> de94d9e2
 static struct
 {
 	u32 cmr;
@@ -52,11 +48,7 @@
 	u32 rc;
 	bool clken;
 } tcb_cache[3];
-<<<<<<< HEAD
-u32 bmr_cache;
-=======
 static u32 bmr_cache;
->>>>>>> de94d9e2
 
 static cycle_t tc_get_cycles(struct clocksource *cs)
 {
@@ -111,15 +103,6 @@
 
 	writel(bmr_cache, tcaddr + ATMEL_TC_BMR);
 	writel(ATMEL_TC_SYNC, tcaddr + ATMEL_TC_BCR);
-<<<<<<< HEAD
-
-	for (i = 0; i < 3; i++) {
-		tcb_cache[i].cmr = readl(tcaddr + ATMEL_TC_REG(i, CMR));
-		tcb_cache[i].imr = readl(tcaddr + ATMEL_TC_REG(i, IMR));
-		tcb_cache[i].rc = readl(tcaddr + ATMEL_TC_REG(i, RC));
-	}
-=======
->>>>>>> de94d9e2
 }
 
 static struct clocksource clksrc = {
