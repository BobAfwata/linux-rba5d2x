/*
 *  Driver for Atmel AT91 / AT32 Serial ports
 *  Copyright (C) 2003 Rick Bronson
 *
 *  Based on drivers/char/serial_sa1100.c, by Deep Blue Solutions Ltd.
 *  Based on drivers/char/serial.c, by Linus Torvalds, Theodore Ts'o.
 *
 *  DMA support added by Chip Coldwell.
 *
 * This program is free software; you can redistribute it and/or modify
 * it under the terms of the GNU General Public License as published by
 * the Free Software Foundation; either version 2 of the License, or
 * (at your option) any later version.
 *
 * This program is distributed in the hope that it will be useful,
 * but WITHOUT ANY WARRANTY; without even the implied warranty of
 * MERCHANTABILITY or FITNESS FOR A PARTICULAR PURPOSE.  See the
 * GNU General Public License for more details.
 *
 * You should have received a copy of the GNU General Public License
 * along with this program; if not, write to the Free Software
 * Foundation, Inc., 59 Temple Place, Suite 330, Boston, MA  02111-1307  USA
 *
 */
#include <linux/module.h>
#include <linux/tty.h>
#include <linux/ioport.h>
#include <linux/slab.h>
#include <linux/init.h>
#include <linux/serial.h>
#include <linux/clk.h>
#include <linux/console.h>
#include <linux/sysrq.h>
#include <linux/tty_flip.h>
#include <linux/platform_device.h>
#include <linux/of.h>
#include <linux/of_device.h>
#include <linux/dma-mapping.h>
#include <linux/atmel_pdc.h>
#include <linux/atmel_serial.h>
#include <linux/uaccess.h>
#include <linux/platform_data/atmel.h>
#include <linux/timer.h>

#include <asm/io.h>
#include <asm/ioctls.h>

#ifdef CONFIG_ARM
#include <mach/cpu.h>
#include <asm/gpio.h>
#endif

#define PDC_BUFFER_SIZE		512
/* Revisit: We should calculate this based on the actual port settings */
#define PDC_RX_TIMEOUT		(3 * 10)		/* 3 bytes */

#if defined(CONFIG_SERIAL_ATMEL_CONSOLE) && defined(CONFIG_MAGIC_SYSRQ)
#define SUPPORT_SYSRQ
#endif

#include <linux/serial_core.h>

static void atmel_start_rx(struct uart_port *port);
static void atmel_stop_rx(struct uart_port *port);

#ifdef CONFIG_SERIAL_ATMEL_TTYAT

/* Use device name ttyAT, major 204 and minor 154-169.  This is necessary if we
 * should coexist with the 8250 driver, such as if we have an external 16C550
 * UART. */
#define SERIAL_ATMEL_MAJOR	204
#define MINOR_START		154
#define ATMEL_DEVICENAME	"ttyAT"

#else

/* Use device name ttyS, major 4, minor 64-68.  This is the usual serial port
 * name, but it is legally reserved for the 8250 driver. */
#define SERIAL_ATMEL_MAJOR	TTY_MAJOR
#define MINOR_START		64
#define ATMEL_DEVICENAME	"ttyS"

#endif

#define ATMEL_ISR_PASS_LIMIT	256

/* UART registers. CR is write-only, hence no GET macro */
#define UART_PUT_CR(port,v)	__raw_writel(v, (port)->membase + ATMEL_US_CR)
#define UART_GET_MR(port)	__raw_readl((port)->membase + ATMEL_US_MR)
#define UART_PUT_MR(port,v)	__raw_writel(v, (port)->membase + ATMEL_US_MR)
#define UART_PUT_IER(port,v)	__raw_writel(v, (port)->membase + ATMEL_US_IER)
#define UART_PUT_IDR(port,v)	__raw_writel(v, (port)->membase + ATMEL_US_IDR)
#define UART_GET_IMR(port)	__raw_readl((port)->membase + ATMEL_US_IMR)
#define UART_GET_CSR(port)	__raw_readl((port)->membase + ATMEL_US_CSR)
#define UART_GET_CHAR(port)	__raw_readl((port)->membase + ATMEL_US_RHR)
#define UART_PUT_CHAR(port,v)	__raw_writel(v, (port)->membase + ATMEL_US_THR)
#define UART_GET_BRGR(port)	__raw_readl((port)->membase + ATMEL_US_BRGR)
#define UART_PUT_BRGR(port,v)	__raw_writel(v, (port)->membase + ATMEL_US_BRGR)
#define UART_PUT_RTOR(port,v)	__raw_writel(v, (port)->membase + ATMEL_US_RTOR)
#define UART_PUT_TTGR(port, v)	__raw_writel(v, (port)->membase + ATMEL_US_TTGR)
#define UART_GET_IP_NAME(port)	__raw_readl((port)->membase + ATMEL_US_NAME)
#define UART_GET_IP_VERSION(port) __raw_readl((port)->membase + ATMEL_US_VERSION)

 /* PDC registers */
#define UART_PUT_PTCR(port,v)	__raw_writel(v, (port)->membase + ATMEL_PDC_PTCR)
#define UART_GET_PTSR(port)	__raw_readl((port)->membase + ATMEL_PDC_PTSR)

#define UART_PUT_RPR(port,v)	__raw_writel(v, (port)->membase + ATMEL_PDC_RPR)
#define UART_GET_RPR(port)	__raw_readl((port)->membase + ATMEL_PDC_RPR)
#define UART_PUT_RCR(port,v)	__raw_writel(v, (port)->membase + ATMEL_PDC_RCR)
#define UART_PUT_RNPR(port,v)	__raw_writel(v, (port)->membase + ATMEL_PDC_RNPR)
#define UART_PUT_RNCR(port,v)	__raw_writel(v, (port)->membase + ATMEL_PDC_RNCR)

#define UART_PUT_TPR(port,v)	__raw_writel(v, (port)->membase + ATMEL_PDC_TPR)
#define UART_PUT_TCR(port,v)	__raw_writel(v, (port)->membase + ATMEL_PDC_TCR)
#define UART_GET_TCR(port)	__raw_readl((port)->membase + ATMEL_PDC_TCR)

struct atmel_dma_buffer {
	unsigned char	*buf;
	dma_addr_t	dma_addr;
	unsigned int	dma_size;
	unsigned int	ofs;
};

struct atmel_uart_char {
	u16		status;
	u16		ch;
};

#define ATMEL_SERIAL_RINGSIZE 1024

/*
 * We wrap our port structure around the generic uart_port.
 */
struct atmel_uart_port {
	struct uart_port	uart;		/* uart */
	struct clk		*clk;		/* uart clock */
	int			may_wakeup;	/* cached value of device_may_wakeup for times we need to disable it */
	u32			backup_imr;	/* IMR saved during suspend */
	int			break_active;	/* break being received */

	bool			use_dma_rx;	/* enable DMA receiver */
	bool			use_pdc_rx;	/* enable PDC receiver */
	short			pdc_rx_idx;	/* current PDC RX buffer */
	struct atmel_dma_buffer	pdc_rx[2];	/* PDC receier */

	bool			use_dma_tx;     /* enable DMA transmitter */
	bool			use_pdc_tx;	/* enable PDC transmitter */
	struct atmel_dma_buffer	pdc_tx;		/* PDC transmitter */

	spinlock_t			lock_tx;	/* port lock */
	spinlock_t			lock_rx;	/* port lock */
	struct dma_chan			*chan_tx;
	struct dma_chan			*chan_rx;
	struct dma_async_tx_descriptor	*desc_tx;
	struct dma_async_tx_descriptor	*desc_rx;
	dma_cookie_t			cookie_tx;
	dma_cookie_t			cookie_rx;
	struct scatterlist		sg_tx;
	struct scatterlist		sg_rx;
	struct tasklet_struct	tasklet;
	unsigned int		irq_status;
	unsigned int		irq_status_prev;

	struct circ_buf		rx_ring;

	struct serial_rs485	rs485;		/* rs485 settings */
	unsigned int		tx_done_mask;
<<<<<<< HEAD

#ifdef CONFIG_PM
	/* Two pin states - default, sleep */
	struct pinctrl		*pinctrl;
	struct pinctrl_state	*pins_default;
	struct pinctrl_state	*pins_sleep;
#endif
=======
	bool			is_usart;	/* usart or uart */
	struct timer_list	uart_timer;	/* uart timer */
	int (*prepare_rx)(struct uart_port *port);
	int (*prepare_tx)(struct uart_port *port);
	void (*schedule_rx)(struct uart_port *port);
	void (*schedule_tx)(struct uart_port *port);
	void (*release_rx)(struct uart_port *port);
	void (*release_tx)(struct uart_port *port);
>>>>>>> d5c1c999
};

static struct atmel_uart_port atmel_ports[ATMEL_MAX_UART];
static DECLARE_BITMAP(atmel_ports_in_use, ATMEL_MAX_UART);

#ifdef SUPPORT_SYSRQ
static struct console atmel_console;
#endif

#if defined(CONFIG_OF)
static const struct of_device_id atmel_serial_dt_ids[] = {
	{ .compatible = "atmel,at91rm9200-usart" },
	{ .compatible = "atmel,at91sam9260-usart" },
	{ /* sentinel */ }
};

MODULE_DEVICE_TABLE(of, atmel_serial_dt_ids);
#endif

static inline struct atmel_uart_port *
to_atmel_uart_port(struct uart_port *uart)
{
	return container_of(uart, struct atmel_uart_port, uart);
}

#ifdef CONFIG_SERIAL_ATMEL_PDC
static bool atmel_use_pdc_rx(struct uart_port *port)
{
	struct atmel_uart_port *atmel_port = to_atmel_uart_port(port);

	return atmel_port->use_pdc_rx;
}

static bool atmel_use_pdc_tx(struct uart_port *port)
{
	struct atmel_uart_port *atmel_port = to_atmel_uart_port(port);

	return atmel_port->use_pdc_tx;
}
#else
static bool atmel_use_pdc_rx(struct uart_port *port)
{
	return false;
}

static bool atmel_use_pdc_tx(struct uart_port *port)
{
	return false;
}
#endif

static bool atmel_use_dma_tx(struct uart_port *port)
{
	struct atmel_uart_port *atmel_port = to_atmel_uart_port(port);

	return atmel_port->use_dma_tx;
}

static bool atmel_use_dma_rx(struct uart_port *port)
{
	struct atmel_uart_port *atmel_port = to_atmel_uart_port(port);

	return atmel_port->use_dma_rx;
}

/* Enable or disable the rs485 support */
void atmel_config_rs485(struct uart_port *port, struct serial_rs485 *rs485conf)
{
	struct atmel_uart_port *atmel_port = to_atmel_uart_port(port);
	unsigned int mode;
	unsigned long flags;

	spin_lock_irqsave(&port->lock, flags);

	/* Disable interrupts */
	UART_PUT_IDR(port, atmel_port->tx_done_mask);

	mode = UART_GET_MR(port);

	/* Resetting serial mode to RS232 (0x0) */
	mode &= ~ATMEL_US_USMODE;

	atmel_port->rs485 = *rs485conf;

	if (rs485conf->flags & SER_RS485_ENABLED) {
		dev_dbg(port->dev, "Setting UART to RS485\n");
		atmel_port->tx_done_mask = ATMEL_US_TXEMPTY;
		if ((rs485conf->delay_rts_after_send) > 0)
			UART_PUT_TTGR(port, rs485conf->delay_rts_after_send);
		mode |= ATMEL_US_USMODE_RS485;
	} else {
		dev_dbg(port->dev, "Setting UART to RS232\n");
		if (atmel_use_pdc_tx(port))
			atmel_port->tx_done_mask = ATMEL_US_ENDTX |
				ATMEL_US_TXBUFE;
		else
			atmel_port->tx_done_mask = ATMEL_US_TXRDY;
	}
	UART_PUT_MR(port, mode);

	/* Enable interrupts */
	UART_PUT_IER(port, atmel_port->tx_done_mask);

	spin_unlock_irqrestore(&port->lock, flags);

}

/*
 * Return TIOCSER_TEMT when transmitter FIFO and Shift register is empty.
 */
static u_int atmel_tx_empty(struct uart_port *port)
{
	return (UART_GET_CSR(port) & ATMEL_US_TXEMPTY) ? TIOCSER_TEMT : 0;
}

/*
 * Set state of the modem control output lines
 */
static void atmel_set_mctrl(struct uart_port *port, u_int mctrl)
{
	unsigned int control = 0;
	unsigned int mode;
	struct atmel_uart_port *atmel_port = to_atmel_uart_port(port);

#ifdef CONFIG_ARCH_AT91RM9200
	if (cpu_is_at91rm9200()) {
		/*
		 * AT91RM9200 Errata #39: RTS0 is not internally connected
		 * to PA21. We need to drive the pin manually.
		 */
		if (port->mapbase == AT91RM9200_BASE_US0) {
			if (mctrl & TIOCM_RTS)
				at91_set_gpio_value(AT91_PIN_PA21, 0);
			else
				at91_set_gpio_value(AT91_PIN_PA21, 1);
		}
	}
#endif

	if (mctrl & TIOCM_RTS)
		control |= ATMEL_US_RTSEN;
	else
		control |= ATMEL_US_RTSDIS;

	if (mctrl & TIOCM_DTR)
		control |= ATMEL_US_DTREN;
	else
		control |= ATMEL_US_DTRDIS;

	UART_PUT_CR(port, control);

	/* Local loopback mode? */
	mode = UART_GET_MR(port) & ~ATMEL_US_CHMODE;
	if (mctrl & TIOCM_LOOP)
		mode |= ATMEL_US_CHMODE_LOC_LOOP;
	else
		mode |= ATMEL_US_CHMODE_NORMAL;

	/* Resetting serial mode to RS232 (0x0) */
	mode &= ~ATMEL_US_USMODE;

	if (atmel_port->rs485.flags & SER_RS485_ENABLED) {
		dev_dbg(port->dev, "Setting UART to RS485\n");
		if ((atmel_port->rs485.delay_rts_after_send) > 0)
			UART_PUT_TTGR(port,
					atmel_port->rs485.delay_rts_after_send);
		mode |= ATMEL_US_USMODE_RS485;
	} else {
		dev_dbg(port->dev, "Setting UART to RS232\n");
	}
	UART_PUT_MR(port, mode);
}

/*
 * Get state of the modem control input lines
 */
static u_int atmel_get_mctrl(struct uart_port *port)
{
	unsigned int status, ret = 0;

	status = UART_GET_CSR(port);

	/*
	 * The control signals are active low.
	 */
	if (!(status & ATMEL_US_DCD))
		ret |= TIOCM_CD;
	if (!(status & ATMEL_US_CTS))
		ret |= TIOCM_CTS;
	if (!(status & ATMEL_US_DSR))
		ret |= TIOCM_DSR;
	if (!(status & ATMEL_US_RI))
		ret |= TIOCM_RI;

	return ret;
}

/*
 * Stop transmitting.
 */
static void atmel_stop_tx(struct uart_port *port)
{
	struct atmel_uart_port *atmel_port = to_atmel_uart_port(port);

	if (atmel_use_pdc_tx(port)) {
		/* disable PDC transmit */
		UART_PUT_PTCR(port, ATMEL_PDC_TXTDIS);
	}
	/* Disable interrupts */
	UART_PUT_IDR(port, atmel_port->tx_done_mask);

	if ((atmel_port->rs485.flags & SER_RS485_ENABLED) &&
	    !(atmel_port->rs485.flags & SER_RS485_RX_DURING_TX))
		atmel_start_rx(port);
}

/*
 * Start transmitting.
 */
static void atmel_start_tx(struct uart_port *port)
{
	struct atmel_uart_port *atmel_port = to_atmel_uart_port(port);

	if (atmel_use_pdc_tx(port)) {
		if (UART_GET_PTSR(port) & ATMEL_PDC_TXTEN)
			/* The transmitter is already running.  Yes, we
			   really need this.*/
			return;

		if ((atmel_port->rs485.flags & SER_RS485_ENABLED) &&
		    !(atmel_port->rs485.flags & SER_RS485_RX_DURING_TX))
			atmel_stop_rx(port);

		/* re-enable PDC transmit */
		UART_PUT_PTCR(port, ATMEL_PDC_TXTEN);
	}
	/* Enable interrupts */
	UART_PUT_IER(port, atmel_port->tx_done_mask);
}

/*
 * start receiving - port is in process of being opened.
 */
static void atmel_start_rx(struct uart_port *port)
{
	UART_PUT_CR(port, ATMEL_US_RSTSTA);  /* reset status and receiver */

	UART_PUT_CR(port, ATMEL_US_RXEN);

	if (atmel_use_pdc_rx(port)) {
		/* enable PDC controller */
		UART_PUT_IER(port, ATMEL_US_ENDRX | ATMEL_US_TIMEOUT |
			port->read_status_mask);
		UART_PUT_PTCR(port, ATMEL_PDC_RXTEN);
	} else {
		UART_PUT_IER(port, ATMEL_US_RXRDY);
	}
}

/*
 * Stop receiving - port is in process of being closed.
 */
static void atmel_stop_rx(struct uart_port *port)
{
	UART_PUT_CR(port, ATMEL_US_RXDIS);

	if (atmel_use_pdc_rx(port)) {
		/* disable PDC receive */
		UART_PUT_PTCR(port, ATMEL_PDC_RXTDIS);
		UART_PUT_IDR(port, ATMEL_US_ENDRX | ATMEL_US_TIMEOUT |
			port->read_status_mask);
	} else {
		UART_PUT_IDR(port, ATMEL_US_RXRDY);
	}
}

/*
 * Enable modem status interrupts
 */
static void atmel_enable_ms(struct uart_port *port)
{
	UART_PUT_IER(port, ATMEL_US_RIIC | ATMEL_US_DSRIC
			| ATMEL_US_DCDIC | ATMEL_US_CTSIC);
}

/*
 * Control the transmission of a break signal
 */
static void atmel_break_ctl(struct uart_port *port, int break_state)
{
	if (break_state != 0)
		UART_PUT_CR(port, ATMEL_US_STTBRK);	/* start break */
	else
		UART_PUT_CR(port, ATMEL_US_STPBRK);	/* stop break */
}

/*
 * Stores the incoming character in the ring buffer
 */
static void
atmel_buffer_rx_char(struct uart_port *port, unsigned int status,
		     unsigned int ch)
{
	struct atmel_uart_port *atmel_port = to_atmel_uart_port(port);
	struct circ_buf *ring = &atmel_port->rx_ring;
	struct atmel_uart_char *c;

	if (!CIRC_SPACE(ring->head, ring->tail, ATMEL_SERIAL_RINGSIZE))
		/* Buffer overflow, ignore char */
		return;

	c = &((struct atmel_uart_char *)ring->buf)[ring->head];
	c->status	= status;
	c->ch		= ch;

	/* Make sure the character is stored before we update head. */
	smp_wmb();

	ring->head = (ring->head + 1) & (ATMEL_SERIAL_RINGSIZE - 1);
}

/*
 * Deal with parity, framing and overrun errors.
 */
static void atmel_pdc_rxerr(struct uart_port *port, unsigned int status)
{
	/* clear error */
	UART_PUT_CR(port, ATMEL_US_RSTSTA);

	if (status & ATMEL_US_RXBRK) {
		/* ignore side-effect */
		status &= ~(ATMEL_US_PARE | ATMEL_US_FRAME);
		port->icount.brk++;
	}
	if (status & ATMEL_US_PARE)
		port->icount.parity++;
	if (status & ATMEL_US_FRAME)
		port->icount.frame++;
	if (status & ATMEL_US_OVRE)
		port->icount.overrun++;
}

/*
 * Characters received (called from interrupt handler)
 */
static void atmel_rx_chars(struct uart_port *port)
{
	struct atmel_uart_port *atmel_port = to_atmel_uart_port(port);
	unsigned int status, ch;

	status = UART_GET_CSR(port);
	while (status & ATMEL_US_RXRDY) {
		ch = UART_GET_CHAR(port);

		/*
		 * note that the error handling code is
		 * out of the main execution path
		 */
		if (unlikely(status & (ATMEL_US_PARE | ATMEL_US_FRAME
				       | ATMEL_US_OVRE | ATMEL_US_RXBRK)
			     || atmel_port->break_active)) {

			/* clear error */
			UART_PUT_CR(port, ATMEL_US_RSTSTA);

			if (status & ATMEL_US_RXBRK
			    && !atmel_port->break_active) {
				atmel_port->break_active = 1;
				UART_PUT_IER(port, ATMEL_US_RXBRK);
			} else {
				/*
				 * This is either the end-of-break
				 * condition or we've received at
				 * least one character without RXBRK
				 * being set. In both cases, the next
				 * RXBRK will indicate start-of-break.
				 */
				UART_PUT_IDR(port, ATMEL_US_RXBRK);
				status &= ~ATMEL_US_RXBRK;
				atmel_port->break_active = 0;
			}
		}

		atmel_buffer_rx_char(port, status, ch);
		status = UART_GET_CSR(port);
	}

	tasklet_schedule(&atmel_port->tasklet);
}

/*
 * Transmit characters (called from tasklet with TXRDY interrupt
 * disabled)
 */
static void atmel_tx_chars(struct uart_port *port)
{
	struct circ_buf *xmit = &port->state->xmit;
	struct atmel_uart_port *atmel_port = to_atmel_uart_port(port);

	if (port->x_char && UART_GET_CSR(port) & atmel_port->tx_done_mask) {
		UART_PUT_CHAR(port, port->x_char);
		port->icount.tx++;
		port->x_char = 0;
	}
	if (uart_circ_empty(xmit) || uart_tx_stopped(port))
		return;

	while (UART_GET_CSR(port) & atmel_port->tx_done_mask) {
		UART_PUT_CHAR(port, xmit->buf[xmit->tail]);
		xmit->tail = (xmit->tail + 1) & (UART_XMIT_SIZE - 1);
		port->icount.tx++;
		if (uart_circ_empty(xmit))
			break;
	}

	if (uart_circ_chars_pending(xmit) < WAKEUP_CHARS)
		uart_write_wakeup(port);

	if (!uart_circ_empty(xmit))
		/* Enable interrupts */
		UART_PUT_IER(port, atmel_port->tx_done_mask);
}

static void atmel_complete_tx_dma(void *arg)
{
	struct atmel_uart_port *atmel_port = arg;
	struct uart_port *port = &atmel_port->uart;
	struct circ_buf *xmit = &port->state->xmit;
	struct dma_chan *chan = atmel_port->chan_tx;
	unsigned long flags;

	spin_lock_irqsave(&port->lock, flags);

	if (chan)
		dmaengine_terminate_all(chan);
	xmit->tail += sg_dma_len(&atmel_port->sg_tx);
	xmit->tail &= UART_XMIT_SIZE - 1;

	port->icount.tx += sg_dma_len(&atmel_port->sg_tx);

	spin_lock_irq(&atmel_port->lock_tx);
	async_tx_ack(atmel_port->desc_tx);
	atmel_port->cookie_tx = -EINVAL;
	atmel_port->desc_tx = NULL;
	spin_unlock_irq(&atmel_port->lock_tx);

	if (uart_circ_chars_pending(xmit) < WAKEUP_CHARS)
		uart_write_wakeup(port);

	/* Do we really need this? */
	if (!uart_circ_empty(xmit))
		tasklet_schedule(&atmel_port->tasklet);

	spin_unlock_irqrestore(&port->lock, flags);
}

static void atmel_release_tx_dma(struct uart_port *port)
{
	struct atmel_uart_port *atmel_port = to_atmel_uart_port(port);
	struct dma_chan *chan = atmel_port->chan_tx;

	if (chan) {
		dmaengine_terminate_all(chan);
		dma_release_channel(chan);
		dma_unmap_sg(port->dev, &atmel_port->sg_tx, 1,
				DMA_MEM_TO_DEV);
	}

	atmel_port->desc_tx = NULL;
	atmel_port->chan_tx = NULL;
	atmel_port->cookie_tx = -EINVAL;
}

/*
 * Called from tasklet with TXRDY interrupt is disabled.
 */
static void atmel_tx_dma(struct uart_port *port)
{
	struct atmel_uart_port *atmel_port = to_atmel_uart_port(port);
	struct circ_buf *xmit = &port->state->xmit;
	struct dma_chan *chan = atmel_port->chan_tx;
	struct dma_async_tx_descriptor *desc;
	struct scatterlist *sg = &atmel_port->sg_tx;

	/* Make sure we have an idle channel */
	if (atmel_port->desc_tx != NULL)
		return;

	if (!uart_circ_empty(xmit) && !uart_tx_stopped(port)) {
		/*
		 * DMA is idle now.
		 * Port xmit buffer is already mapped,
		 * and it is one page... Just adjust
		 * offsets and lengths. Since it is a circular buffer,
		 * we have to transmit till the end, and then the rest.
		 * Take the port lock to get a
		 * consistent xmit buffer state.
		 */
		sg->offset = xmit->tail & (UART_XMIT_SIZE - 1);
		sg_dma_address(sg) = (sg_dma_address(sg) &
					~(UART_XMIT_SIZE - 1))
					+ sg->offset;
		sg_dma_len(sg) = CIRC_CNT_TO_END(xmit->head,
						xmit->tail,
						UART_XMIT_SIZE);
		BUG_ON(!sg_dma_len(sg));

		desc = dmaengine_prep_slave_sg(chan,
						sg,
						1,
						DMA_MEM_TO_DEV,
						DMA_PREP_INTERRUPT |
						DMA_CTRL_ACK);
		if (!desc) {
			dev_err(port->dev, "Failed to send via dma!\n");
			return;
		}

		dma_sync_sg_for_device(port->dev, sg, 1, DMA_MEM_TO_DEV);

		atmel_port->desc_tx = desc;
		desc->callback = atmel_complete_tx_dma;
		desc->callback_param = atmel_port;
		atmel_port->cookie_tx = dmaengine_submit(desc);

	} else {
		if (atmel_port->rs485.flags & SER_RS485_ENABLED) {
			/* DMA done, stop TX, start RX for RS485 */
			atmel_start_rx(port);
		}
	}

	if (uart_circ_chars_pending(xmit) < WAKEUP_CHARS)
		uart_write_wakeup(port);
}

static int atmel_prepare_tx_dma(struct uart_port *port)
{
	struct atmel_uart_port *atmel_port = to_atmel_uart_port(port);
	dma_cap_mask_t		mask;
	struct dma_slave_config config;
	int ret, nent;

	dma_cap_zero(mask);
	dma_cap_set(DMA_SLAVE, mask);

	atmel_port->chan_tx = dma_request_slave_channel(port->dev, "tx");
	if (atmel_port->chan_tx == NULL)
		goto chan_err;
	dev_info(port->dev, "using %s for tx DMA transfers\n",
		dma_chan_name(atmel_port->chan_tx));

	spin_lock_init(&atmel_port->lock_tx);
	sg_init_table(&atmel_port->sg_tx, 1);
	/* UART circular tx buffer is an aligned page. */
	BUG_ON((int)port->state->xmit.buf & ~PAGE_MASK);
	sg_set_page(&atmel_port->sg_tx,
			virt_to_page(port->state->xmit.buf),
			UART_XMIT_SIZE,
			(int)port->state->xmit.buf & ~PAGE_MASK);
	nent = dma_map_sg(port->dev,
				&atmel_port->sg_tx,
				1,
				DMA_MEM_TO_DEV);

	if (!nent) {
		dev_dbg(port->dev, "need to release resource of dma\n");
		goto chan_err;
	} else {
		dev_dbg(port->dev, "%s: mapped %d@%p to %x\n", __func__,
			sg_dma_len(&atmel_port->sg_tx),
			port->state->xmit.buf,
			sg_dma_address(&atmel_port->sg_tx));
	}

	/* Configure the slave DMA */
	memset(&config, 0, sizeof(config));
	config.direction = DMA_MEM_TO_DEV;
	config.dst_addr_width = DMA_SLAVE_BUSWIDTH_1_BYTE;
	config.dst_addr = port->mapbase + ATMEL_US_THR;

	ret = dmaengine_device_control(atmel_port->chan_tx,
					DMA_SLAVE_CONFIG,
					(unsigned long)&config);
	if (ret) {
		dev_err(port->dev, "DMA tx slave configuration failed\n");
		goto chan_err;
	}

	return 0;

chan_err:
	dev_err(port->dev, "TX channel not available, switch to pio\n");
	atmel_port->use_dma_tx = 0;
	if (atmel_port->chan_tx)
		atmel_release_tx_dma(port);
	return -EINVAL;
}

static void atmel_complete_rx_dma(void *arg)
{
	struct uart_port *port = arg;
	struct atmel_uart_port *atmel_port = to_atmel_uart_port(port);

	tasklet_schedule(&atmel_port->tasklet);
}

static void atmel_release_rx_dma(struct uart_port *port)
{
	struct atmel_uart_port *atmel_port = to_atmel_uart_port(port);
	struct dma_chan *chan = atmel_port->chan_rx;

	if (chan) {
		dmaengine_terminate_all(chan);
		dma_release_channel(chan);
		dma_unmap_sg(port->dev, &atmel_port->sg_rx, 1,
				DMA_DEV_TO_MEM);
	}

	atmel_port->desc_rx = NULL;
	atmel_port->chan_rx = NULL;
	atmel_port->cookie_rx = -EINVAL;
}

static void atmel_rx_from_dma(struct uart_port *port)
{
	struct atmel_uart_port *atmel_port = to_atmel_uart_port(port);
	struct tty_port *tport = &port->state->port;
	struct circ_buf *ring = &atmel_port->rx_ring;
	struct dma_chan *chan = atmel_port->chan_rx;
	struct dma_tx_state state;
	enum dma_status dmastat;
	size_t count;


	/* Reset the UART timeout early so that we don't miss one */
	UART_PUT_CR(port, ATMEL_US_STTTO);
	dmastat = dmaengine_tx_status(chan,
				atmel_port->cookie_rx,
				&state);
	/* Restart a new tasklet if DMA status is error */
	if (dmastat == DMA_ERROR) {
		dev_dbg(port->dev, "Get residue error, restart tasklet\n");
		UART_PUT_IER(port, ATMEL_US_TIMEOUT);
		tasklet_schedule(&atmel_port->tasklet);
		return;
	}

	/* CPU claims ownership of RX DMA buffer */
	dma_sync_sg_for_cpu(port->dev,
			    &atmel_port->sg_rx,
			    1,
			    DMA_DEV_TO_MEM);

	/*
	 * ring->head points to the end of data already written by the DMA.
	 * ring->tail points to the beginning of data to be read by the
	 * framework.
	 * The current transfer size should not be larger than the dma buffer
	 * length.
	 */
	ring->head = sg_dma_len(&atmel_port->sg_rx) - state.residue;
	BUG_ON(ring->head > sg_dma_len(&atmel_port->sg_rx));
	/*
	 * At this point ring->head may point to the first byte right after the
	 * last byte of the dma buffer:
	 * 0 <= ring->head <= sg_dma_len(&atmel_port->sg_rx)
	 *
	 * However ring->tail must always points inside the dma buffer:
	 * 0 <= ring->tail <= sg_dma_len(&atmel_port->sg_rx) - 1
	 *
	 * Since we use a ring buffer, we have to handle the case
	 * where head is lower than tail. In such a case, we first read from
	 * tail to the end of the buffer then reset tail.
	 */
	if (ring->head < ring->tail) {
		count = sg_dma_len(&atmel_port->sg_rx) - ring->tail;

		tty_insert_flip_string(tport, ring->buf + ring->tail, count);
		ring->tail = 0;
		port->icount.rx += count;
	}

	/* Finally we read data from tail to head */
	if (ring->tail < ring->head) {
		count = ring->head - ring->tail;

		tty_insert_flip_string(tport, ring->buf + ring->tail, count);
		/* Wrap ring->head if needed */
		if (ring->head >= sg_dma_len(&atmel_port->sg_rx))
			ring->head = 0;
		ring->tail = ring->head;
		port->icount.rx += count;
	}

	/* USART retreives ownership of RX DMA buffer */
	dma_sync_sg_for_device(port->dev,
			       &atmel_port->sg_rx,
			       1,
			       DMA_DEV_TO_MEM);

	/*
	 * Drop the lock here since it might end up calling
	 * uart_start(), which takes the lock.
	 */
	spin_unlock(&port->lock);
	tty_flip_buffer_push(tport);
	spin_lock(&port->lock);

	UART_PUT_IER(port, ATMEL_US_TIMEOUT);
}

static int atmel_prepare_rx_dma(struct uart_port *port)
{
	struct atmel_uart_port *atmel_port = to_atmel_uart_port(port);
	struct dma_async_tx_descriptor *desc;
	dma_cap_mask_t		mask;
	struct dma_slave_config config;
	struct circ_buf		*ring;
	int ret, nent;

	ring = &atmel_port->rx_ring;

	dma_cap_zero(mask);
	dma_cap_set(DMA_CYCLIC, mask);

	atmel_port->chan_rx = dma_request_slave_channel(port->dev, "rx");
	if (atmel_port->chan_rx == NULL)
		goto chan_err;
	dev_info(port->dev, "using %s for rx DMA transfers\n",
		dma_chan_name(atmel_port->chan_rx));

	spin_lock_init(&atmel_port->lock_rx);
	sg_init_table(&atmel_port->sg_rx, 1);
	/* UART circular rx buffer is an aligned page. */
	BUG_ON((int)port->state->xmit.buf & ~PAGE_MASK);
	sg_set_page(&atmel_port->sg_rx,
			virt_to_page(ring->buf),
			ATMEL_SERIAL_RINGSIZE,
			(int)ring->buf & ~PAGE_MASK);
			nent = dma_map_sg(port->dev,
					&atmel_port->sg_rx,
					1,
					DMA_DEV_TO_MEM);

	if (!nent) {
		dev_dbg(port->dev, "need to release resource of dma\n");
		goto chan_err;
	} else {
		dev_dbg(port->dev, "%s: mapped %d@%p to %x\n", __func__,
			sg_dma_len(&atmel_port->sg_rx),
			ring->buf,
			sg_dma_address(&atmel_port->sg_rx));
	}

	/* Configure the slave DMA */
	memset(&config, 0, sizeof(config));
	config.direction = DMA_DEV_TO_MEM;
	config.src_addr_width = DMA_SLAVE_BUSWIDTH_1_BYTE;
	config.src_addr = port->mapbase + ATMEL_US_RHR;

	ret = dmaengine_device_control(atmel_port->chan_rx,
					DMA_SLAVE_CONFIG,
					(unsigned long)&config);
	if (ret) {
		dev_err(port->dev, "DMA rx slave configuration failed\n");
		goto chan_err;
	}
	/*
	 * Prepare a cyclic dma transfer, assign 2 descriptors,
	 * each one is half ring buffer size
	 */
	desc = dmaengine_prep_dma_cyclic(atmel_port->chan_rx,
				sg_dma_address(&atmel_port->sg_rx),
				sg_dma_len(&atmel_port->sg_rx),
				sg_dma_len(&atmel_port->sg_rx)/2,
				DMA_DEV_TO_MEM,
				DMA_PREP_INTERRUPT);
	desc->callback = atmel_complete_rx_dma;
	desc->callback_param = port;
	atmel_port->desc_rx = desc;
	atmel_port->cookie_rx = dmaengine_submit(desc);

	return 0;

chan_err:
	dev_err(port->dev, "RX channel not available, switch to pio\n");
	atmel_port->use_dma_rx = 0;
	if (atmel_port->chan_rx)
		atmel_release_rx_dma(port);
	return -EINVAL;
}

static void atmel_uart_timer_callback(unsigned long data)
{
	struct uart_port *port = (void *)data;
	struct atmel_uart_port *atmel_port = to_atmel_uart_port(port);

	tasklet_schedule(&atmel_port->tasklet);
	mod_timer(&atmel_port->uart_timer, jiffies + uart_poll_timeout(port));
}

/*
 * receive interrupt handler.
 */
static void
atmel_handle_receive(struct uart_port *port, unsigned int pending)
{
	struct atmel_uart_port *atmel_port = to_atmel_uart_port(port);

	if (atmel_use_pdc_rx(port)) {
		/*
		 * PDC receive. Just schedule the tasklet and let it
		 * figure out the details.
		 *
		 * TODO: We're not handling error flags correctly at
		 * the moment.
		 */
		if (pending & (ATMEL_US_ENDRX | ATMEL_US_TIMEOUT)) {
			UART_PUT_IDR(port, (ATMEL_US_ENDRX
						| ATMEL_US_TIMEOUT));
			tasklet_schedule(&atmel_port->tasklet);
		}

		if (pending & (ATMEL_US_RXBRK | ATMEL_US_OVRE |
				ATMEL_US_FRAME | ATMEL_US_PARE))
			atmel_pdc_rxerr(port, pending);
	}

	if (atmel_use_dma_rx(port)) {
		if (pending & ATMEL_US_TIMEOUT) {
			UART_PUT_IDR(port, ATMEL_US_TIMEOUT);
			tasklet_schedule(&atmel_port->tasklet);
		}
	}

	/* Interrupt receive */
	if (pending & ATMEL_US_RXRDY)
		atmel_rx_chars(port);
	else if (pending & ATMEL_US_RXBRK) {
		/*
		 * End of break detected. If it came along with a
		 * character, atmel_rx_chars will handle it.
		 */
		UART_PUT_CR(port, ATMEL_US_RSTSTA);
		UART_PUT_IDR(port, ATMEL_US_RXBRK);
		atmel_port->break_active = 0;
	}
}

/*
 * transmit interrupt handler. (Transmit is IRQF_NODELAY safe)
 */
static void
atmel_handle_transmit(struct uart_port *port, unsigned int pending)
{
	struct atmel_uart_port *atmel_port = to_atmel_uart_port(port);

	if (pending & atmel_port->tx_done_mask) {
		/* Either PDC or interrupt transmission */
		UART_PUT_IDR(port, atmel_port->tx_done_mask);
		tasklet_schedule(&atmel_port->tasklet);
	}
}

/*
 * status flags interrupt handler.
 */
static void
atmel_handle_status(struct uart_port *port, unsigned int pending,
		    unsigned int status)
{
	struct atmel_uart_port *atmel_port = to_atmel_uart_port(port);

	if (pending & (ATMEL_US_RIIC | ATMEL_US_DSRIC | ATMEL_US_DCDIC
				| ATMEL_US_CTSIC)) {
		atmel_port->irq_status = status;
		tasklet_schedule(&atmel_port->tasklet);
	}
}

/*
 * Interrupt handler
 */
static irqreturn_t atmel_interrupt(int irq, void *dev_id)
{
	struct uart_port *port = dev_id;
	unsigned int status, pending, pass_counter = 0;

	do {
		status = UART_GET_CSR(port);
		pending = status & UART_GET_IMR(port);
		if (!pending)
			break;

		atmel_handle_receive(port, pending);
		atmel_handle_status(port, pending, status);
		atmel_handle_transmit(port, pending);
	} while (pass_counter++ < ATMEL_ISR_PASS_LIMIT);

	return pass_counter ? IRQ_HANDLED : IRQ_NONE;
}

static void atmel_release_tx_pdc(struct uart_port *port)
{
	struct atmel_uart_port *atmel_port = to_atmel_uart_port(port);
	struct atmel_dma_buffer *pdc = &atmel_port->pdc_tx;

	dma_unmap_single(port->dev,
			 pdc->dma_addr,
			 pdc->dma_size,
			 DMA_TO_DEVICE);
}

/*
 * Called from tasklet with ENDTX and TXBUFE interrupts disabled.
 */
static void atmel_tx_pdc(struct uart_port *port)
{
	struct atmel_uart_port *atmel_port = to_atmel_uart_port(port);
	struct circ_buf *xmit = &port->state->xmit;
	struct atmel_dma_buffer *pdc = &atmel_port->pdc_tx;
	int count;

	/* nothing left to transmit? */
	if (UART_GET_TCR(port))
		return;

	xmit->tail += pdc->ofs;
	xmit->tail &= UART_XMIT_SIZE - 1;

	port->icount.tx += pdc->ofs;
	pdc->ofs = 0;

	/* more to transmit - setup next transfer */

	/* disable PDC transmit */
	UART_PUT_PTCR(port, ATMEL_PDC_TXTDIS);

	if (!uart_circ_empty(xmit) && !uart_tx_stopped(port)) {
		dma_sync_single_for_device(port->dev,
					   pdc->dma_addr,
					   pdc->dma_size,
					   DMA_TO_DEVICE);

		count = CIRC_CNT_TO_END(xmit->head, xmit->tail, UART_XMIT_SIZE);
		pdc->ofs = count;

		UART_PUT_TPR(port, pdc->dma_addr + xmit->tail);
		UART_PUT_TCR(port, count);
		/* re-enable PDC transmit */
		UART_PUT_PTCR(port, ATMEL_PDC_TXTEN);
		/* Enable interrupts */
		UART_PUT_IER(port, atmel_port->tx_done_mask);
	} else {
		if ((atmel_port->rs485.flags & SER_RS485_ENABLED) &&
		    !(atmel_port->rs485.flags & SER_RS485_RX_DURING_TX)) {
			/* DMA done, stop TX, start RX for RS485 */
			atmel_start_rx(port);
		}
	}

	if (uart_circ_chars_pending(xmit) < WAKEUP_CHARS)
		uart_write_wakeup(port);
}

static int atmel_prepare_tx_pdc(struct uart_port *port)
{
	struct atmel_uart_port *atmel_port = to_atmel_uart_port(port);
	struct atmel_dma_buffer *pdc = &atmel_port->pdc_tx;
	struct circ_buf *xmit = &port->state->xmit;

	pdc->buf = xmit->buf;
	pdc->dma_addr = dma_map_single(port->dev,
					pdc->buf,
					UART_XMIT_SIZE,
					DMA_TO_DEVICE);
	pdc->dma_size = UART_XMIT_SIZE;
	pdc->ofs = 0;

	return 0;
}

static void atmel_rx_from_ring(struct uart_port *port)
{
	struct atmel_uart_port *atmel_port = to_atmel_uart_port(port);
	struct circ_buf *ring = &atmel_port->rx_ring;
	unsigned int flg;
	unsigned int status;

	while (ring->head != ring->tail) {
		struct atmel_uart_char c;

		/* Make sure c is loaded after head. */
		smp_rmb();

		c = ((struct atmel_uart_char *)ring->buf)[ring->tail];

		ring->tail = (ring->tail + 1) & (ATMEL_SERIAL_RINGSIZE - 1);

		port->icount.rx++;
		status = c.status;
		flg = TTY_NORMAL;

		/*
		 * note that the error handling code is
		 * out of the main execution path
		 */
		if (unlikely(status & (ATMEL_US_PARE | ATMEL_US_FRAME
				       | ATMEL_US_OVRE | ATMEL_US_RXBRK))) {
			if (status & ATMEL_US_RXBRK) {
				/* ignore side-effect */
				status &= ~(ATMEL_US_PARE | ATMEL_US_FRAME);

				port->icount.brk++;
				if (uart_handle_break(port))
					continue;
			}
			if (status & ATMEL_US_PARE)
				port->icount.parity++;
			if (status & ATMEL_US_FRAME)
				port->icount.frame++;
			if (status & ATMEL_US_OVRE)
				port->icount.overrun++;

			status &= port->read_status_mask;

			if (status & ATMEL_US_RXBRK)
				flg = TTY_BREAK;
			else if (status & ATMEL_US_PARE)
				flg = TTY_PARITY;
			else if (status & ATMEL_US_FRAME)
				flg = TTY_FRAME;
		}


		if (uart_handle_sysrq_char(port, c.ch))
			continue;

		uart_insert_char(port, status, ATMEL_US_OVRE, c.ch, flg);
	}

	/*
	 * Drop the lock here since it might end up calling
	 * uart_start(), which takes the lock.
	 */
	spin_unlock(&port->lock);
	tty_flip_buffer_push(&port->state->port);
	spin_lock(&port->lock);
}

static void atmel_release_rx_pdc(struct uart_port *port)
{
	struct atmel_uart_port *atmel_port = to_atmel_uart_port(port);
	int i;

	for (i = 0; i < 2; i++) {
		struct atmel_dma_buffer *pdc = &atmel_port->pdc_rx[i];

		dma_unmap_single(port->dev,
				 pdc->dma_addr,
				 pdc->dma_size,
				 DMA_FROM_DEVICE);
		kfree(pdc->buf);
	}
}

static void atmel_rx_from_pdc(struct uart_port *port)
{
	struct atmel_uart_port *atmel_port = to_atmel_uart_port(port);
	struct tty_port *tport = &port->state->port;
	struct atmel_dma_buffer *pdc;
	int rx_idx = atmel_port->pdc_rx_idx;
	unsigned int head;
	unsigned int tail;
	unsigned int count;

	do {
		/* Reset the UART timeout early so that we don't miss one */
		UART_PUT_CR(port, ATMEL_US_STTTO);

		pdc = &atmel_port->pdc_rx[rx_idx];
		head = UART_GET_RPR(port) - pdc->dma_addr;
		tail = pdc->ofs;

		/* If the PDC has switched buffers, RPR won't contain
		 * any address within the current buffer. Since head
		 * is unsigned, we just need a one-way comparison to
		 * find out.
		 *
		 * In this case, we just need to consume the entire
		 * buffer and resubmit it for DMA. This will clear the
		 * ENDRX bit as well, so that we can safely re-enable
		 * all interrupts below.
		 */
		head = min(head, pdc->dma_size);

		if (likely(head != tail)) {
			dma_sync_single_for_cpu(port->dev, pdc->dma_addr,
					pdc->dma_size, DMA_FROM_DEVICE);

			/*
			 * head will only wrap around when we recycle
			 * the DMA buffer, and when that happens, we
			 * explicitly set tail to 0. So head will
			 * always be greater than tail.
			 */
			count = head - tail;

			tty_insert_flip_string(tport, pdc->buf + pdc->ofs,
						count);

			dma_sync_single_for_device(port->dev, pdc->dma_addr,
					pdc->dma_size, DMA_FROM_DEVICE);

			port->icount.rx += count;
			pdc->ofs = head;
		}

		/*
		 * If the current buffer is full, we need to check if
		 * the next one contains any additional data.
		 */
		if (head >= pdc->dma_size) {
			pdc->ofs = 0;
			UART_PUT_RNPR(port, pdc->dma_addr);
			UART_PUT_RNCR(port, pdc->dma_size);

			rx_idx = !rx_idx;
			atmel_port->pdc_rx_idx = rx_idx;
		}
	} while (head >= pdc->dma_size);

	/*
	 * Drop the lock here since it might end up calling
	 * uart_start(), which takes the lock.
	 */
	spin_unlock(&port->lock);
	tty_flip_buffer_push(tport);
	spin_lock(&port->lock);

	UART_PUT_IER(port, ATMEL_US_ENDRX | ATMEL_US_TIMEOUT);
}

static int atmel_prepare_rx_pdc(struct uart_port *port)
{
	struct atmel_uart_port *atmel_port = to_atmel_uart_port(port);
	int i;

	for (i = 0; i < 2; i++) {
		struct atmel_dma_buffer *pdc = &atmel_port->pdc_rx[i];

		pdc->buf = kmalloc(PDC_BUFFER_SIZE, GFP_KERNEL);
		if (pdc->buf == NULL) {
			if (i != 0) {
				dma_unmap_single(port->dev,
					atmel_port->pdc_rx[0].dma_addr,
					PDC_BUFFER_SIZE,
					DMA_FROM_DEVICE);
				kfree(atmel_port->pdc_rx[0].buf);
			}
			atmel_port->use_pdc_rx = 0;
			return -ENOMEM;
		}
		pdc->dma_addr = dma_map_single(port->dev,
						pdc->buf,
						PDC_BUFFER_SIZE,
						DMA_FROM_DEVICE);
		pdc->dma_size = PDC_BUFFER_SIZE;
		pdc->ofs = 0;
	}

	atmel_port->pdc_rx_idx = 0;

	UART_PUT_RPR(port, atmel_port->pdc_rx[0].dma_addr);
	UART_PUT_RCR(port, PDC_BUFFER_SIZE);

	UART_PUT_RNPR(port, atmel_port->pdc_rx[1].dma_addr);
	UART_PUT_RNCR(port, PDC_BUFFER_SIZE);

	return 0;
}

/*
 * tasklet handling tty stuff outside the interrupt handler.
 */
static void atmel_tasklet_func(unsigned long data)
{
	struct uart_port *port = (struct uart_port *)data;
	struct atmel_uart_port *atmel_port = to_atmel_uart_port(port);
	unsigned int status;
	unsigned int status_change;

	/* The interrupt handler does not take the lock */
	spin_lock(&port->lock);

	atmel_port->schedule_tx(port);

	status = atmel_port->irq_status;
	status_change = status ^ atmel_port->irq_status_prev;

	if (status_change & (ATMEL_US_RI | ATMEL_US_DSR
				| ATMEL_US_DCD | ATMEL_US_CTS)) {
		/* TODO: All reads to CSR will clear these interrupts! */
		if (status_change & ATMEL_US_RI)
			port->icount.rng++;
		if (status_change & ATMEL_US_DSR)
			port->icount.dsr++;
		if (status_change & ATMEL_US_DCD)
			uart_handle_dcd_change(port, !(status & ATMEL_US_DCD));
		if (status_change & ATMEL_US_CTS)
			uart_handle_cts_change(port, !(status & ATMEL_US_CTS));

		wake_up_interruptible(&port->state->port.delta_msr_wait);

		atmel_port->irq_status_prev = status;
	}

	atmel_port->schedule_rx(port);

	spin_unlock(&port->lock);
}

static int atmel_init_property(struct atmel_uart_port *atmel_port,
				struct platform_device *pdev)
{
	struct device_node *np = pdev->dev.of_node;
	struct atmel_uart_data *pdata = dev_get_platdata(&pdev->dev);

	if (np) {
		/* DMA/PDC usage specification */
		if (of_get_property(np, "atmel,use-dma-rx", NULL)) {
			if (of_get_property(np, "dmas", NULL)) {
				atmel_port->use_dma_rx  = true;
				atmel_port->use_pdc_rx  = false;
			} else {
				atmel_port->use_dma_rx  = false;
				atmel_port->use_pdc_rx  = true;
			}
		} else {
			atmel_port->use_dma_rx  = false;
			atmel_port->use_pdc_rx  = false;
		}

		if (of_get_property(np, "atmel,use-dma-tx", NULL)) {
			if (of_get_property(np, "dmas", NULL)) {
				atmel_port->use_dma_tx  = true;
				atmel_port->use_pdc_tx  = false;
			} else {
				atmel_port->use_dma_tx  = false;
				atmel_port->use_pdc_tx  = true;
			}
		} else {
			atmel_port->use_dma_tx  = false;
			atmel_port->use_pdc_tx  = false;
		}

	} else {
		atmel_port->use_pdc_rx  = pdata->use_dma_rx;
		atmel_port->use_pdc_tx  = pdata->use_dma_tx;
		atmel_port->use_dma_rx  = false;
		atmel_port->use_dma_tx  = false;
	}

	return 0;
}

static void atmel_init_rs485(struct atmel_uart_port *atmel_port,
				struct platform_device *pdev)
{
	struct device_node *np = pdev->dev.of_node;
	struct atmel_uart_data *pdata = dev_get_platdata(&pdev->dev);

	if (np) {
		u32 rs485_delay[2];
		/* rs485 properties */
		if (of_property_read_u32_array(np, "rs485-rts-delay",
					rs485_delay, 2) == 0) {
			struct serial_rs485 *rs485conf = &atmel_port->rs485;

			rs485conf->delay_rts_before_send = rs485_delay[0];
			rs485conf->delay_rts_after_send = rs485_delay[1];
			rs485conf->flags = 0;

		if (of_get_property(np, "rs485-rx-during-tx", NULL))
			rs485conf->flags |= SER_RS485_RX_DURING_TX;

		if (of_get_property(np, "linux,rs485-enabled-at-boot-time",
								NULL))
			rs485conf->flags |= SER_RS485_ENABLED;
		}
	} else {
		atmel_port->rs485       = pdata->rs485;
	}

}

static void atmel_set_ops(struct uart_port *port)
{
	struct atmel_uart_port *atmel_port = to_atmel_uart_port(port);

	if (atmel_use_dma_rx(port)) {
		atmel_port->prepare_rx = &atmel_prepare_rx_dma;
		atmel_port->schedule_rx = &atmel_rx_from_dma;
		atmel_port->release_rx = &atmel_release_rx_dma;
	} else if (atmel_use_pdc_rx(port)) {
		atmel_port->prepare_rx = &atmel_prepare_rx_pdc;
		atmel_port->schedule_rx = &atmel_rx_from_pdc;
		atmel_port->release_rx = &atmel_release_rx_pdc;
	} else {
		atmel_port->prepare_rx = NULL;
		atmel_port->schedule_rx = &atmel_rx_from_ring;
		atmel_port->release_rx = NULL;
	}

	if (atmel_use_dma_tx(port)) {
		atmel_port->prepare_tx = &atmel_prepare_tx_dma;
		atmel_port->schedule_tx = &atmel_tx_dma;
		atmel_port->release_tx = &atmel_release_tx_dma;
	} else if (atmel_use_pdc_tx(port)) {
		atmel_port->prepare_tx = &atmel_prepare_tx_pdc;
		atmel_port->schedule_tx = &atmel_tx_pdc;
		atmel_port->release_tx = &atmel_release_tx_pdc;
	} else {
		atmel_port->prepare_tx = NULL;
		atmel_port->schedule_tx = &atmel_tx_chars;
		atmel_port->release_tx = NULL;
	}
}

/*
 * Get ip name usart or uart
 */
static void atmel_get_ip_name(struct uart_port *port)
{
	struct atmel_uart_port *atmel_port = to_atmel_uart_port(port);
	int name = UART_GET_IP_NAME(port);
	u32 version;
	int usart, uart;
	/* usart and uart ascii */
	usart = 0x55534152;
	uart = 0x44424755;

	atmel_port->is_usart = false;

	if (name == usart) {
		dev_dbg(port->dev, "This is usart\n");
		atmel_port->is_usart = true;
	} else if (name == uart) {
		dev_dbg(port->dev, "This is uart\n");
		atmel_port->is_usart = false;
	} else {
		/* fallback for older SoCs: use version field */
		version = UART_GET_IP_VERSION(port);
		switch (version) {
		case 0x302:
		case 0x10213:
			dev_dbg(port->dev, "This version is usart\n");
			atmel_port->is_usart = true;
			break;
		case 0x203:
		case 0x10202:
			dev_dbg(port->dev, "This version is uart\n");
			atmel_port->is_usart = false;
			break;
		default:
			dev_err(port->dev, "Not supported ip name nor version, set to uart\n");
		}
	}
}

/*
 * Perform initialization and enable port for reception
 */
static int atmel_startup(struct uart_port *port)
{
	struct platform_device *pdev = to_platform_device(port->dev);
	struct atmel_uart_port *atmel_port = to_atmel_uart_port(port);
	struct tty_struct *tty = port->state->port.tty;
	int retval;

	/*
	 * Ensure that no interrupts are enabled otherwise when
	 * request_irq() is called we could get stuck trying to
	 * handle an unexpected interrupt
	 */
	UART_PUT_IDR(port, -1);

	/*
	 * Allocate the IRQ
	 */
	retval = request_irq(port->irq, atmel_interrupt, IRQF_SHARED,
			tty ? tty->name : "atmel_serial", port);
	if (retval) {
		dev_err(port->dev, "atmel_startup - Can't get irq\n");
		return retval;
	}

	/*
	 * Initialize DMA (if necessary)
	 */
	atmel_init_property(atmel_port, pdev);

	if (atmel_port->prepare_rx) {
		retval = atmel_port->prepare_rx(port);
		if (retval < 0)
			atmel_set_ops(port);
	}

	if (atmel_port->prepare_tx) {
		retval = atmel_port->prepare_tx(port);
		if (retval < 0)
			atmel_set_ops(port);
	}

	/* Save current CSR for comparison in atmel_tasklet_func() */
	atmel_port->irq_status_prev = UART_GET_CSR(port);
	atmel_port->irq_status = atmel_port->irq_status_prev;

	/*
	 * Finally, enable the serial port
	 */
	UART_PUT_CR(port, ATMEL_US_RSTSTA | ATMEL_US_RSTRX);
	/* enable xmit & rcvr */
	UART_PUT_CR(port, ATMEL_US_TXEN | ATMEL_US_RXEN);

	setup_timer(&atmel_port->uart_timer,
			atmel_uart_timer_callback,
			(unsigned long)port);

	if (atmel_use_pdc_rx(port)) {
		/* set UART timeout */
		if (!atmel_port->is_usart) {
			mod_timer(&atmel_port->uart_timer,
					jiffies + uart_poll_timeout(port));
		/* set USART timeout */
		} else {
			UART_PUT_RTOR(port, PDC_RX_TIMEOUT);
			UART_PUT_CR(port, ATMEL_US_STTTO);

			UART_PUT_IER(port, ATMEL_US_ENDRX | ATMEL_US_TIMEOUT);
		}
		/* enable PDC controller */
		UART_PUT_PTCR(port, ATMEL_PDC_RXTEN);
	} else if (atmel_use_dma_rx(port)) {
		/* set UART timeout */
		if (!atmel_port->is_usart) {
			mod_timer(&atmel_port->uart_timer,
					jiffies + uart_poll_timeout(port));
		/* set USART timeout */
		} else {
			UART_PUT_RTOR(port, PDC_RX_TIMEOUT);
			UART_PUT_CR(port, ATMEL_US_STTTO);

			UART_PUT_IER(port, ATMEL_US_TIMEOUT);
		}
	} else {
		/* enable receive only */
		UART_PUT_IER(port, ATMEL_US_RXRDY);
	}

	return 0;
}

/*
 * Disable the port
 */
static void atmel_shutdown(struct uart_port *port)
{
	struct atmel_uart_port *atmel_port = to_atmel_uart_port(port);

	/*
	 * Prevent any tasklets being scheduled during
	 * cleanup
	 */
	del_timer_sync(&atmel_port->uart_timer);

	/*
	 * Clear out any scheduled tasklets before
	 * we destroy the buffers
	 */
	tasklet_kill(&atmel_port->tasklet);

	/*
	 * Ensure everything is stopped and
	 * disable all interrupts, port and break condition.
	 */
	atmel_stop_rx(port);
	atmel_stop_tx(port);

	UART_PUT_CR(port, ATMEL_US_RSTSTA);
	UART_PUT_IDR(port, -1);


	/*
	 * Shut-down the DMA.
	 */
	if (atmel_port->release_rx)
		atmel_port->release_rx(port);
	if (atmel_port->release_tx)
		atmel_port->release_tx(port);

	/*
	 * Reset ring buffer pointers
	 */
	atmel_port->rx_ring.head = 0;
	atmel_port->rx_ring.tail = 0;

	/*
	 * Free the interrupt
	 */
	free_irq(port->irq, port);
}

/*
 * Flush any TX data submitted for DMA. Called when the TX circular
 * buffer is reset.
 */
static void atmel_flush_buffer(struct uart_port *port)
{
	struct atmel_uart_port *atmel_port = to_atmel_uart_port(port);

	if (atmel_use_pdc_tx(port)) {
		UART_PUT_TCR(port, 0);
		atmel_port->pdc_tx.ofs = 0;
	}
}

/*
 * Power / Clock management.
 */
static void atmel_serial_pm(struct uart_port *port, unsigned int state,
			    unsigned int oldstate)
{
	struct atmel_uart_port *atmel_port = to_atmel_uart_port(port);

	switch (state) {
	case 0:
		/*
		 * Enable the peripheral clock for this serial port.
		 * This is called on uart_open() or a resume event.
		 */
		clk_prepare_enable(atmel_port->clk);

		/* re-enable interrupts if we disabled some on suspend */
		UART_PUT_IER(port, atmel_port->backup_imr);
		break;
	case 3:
		/* Back up the interrupt mask and disable all interrupts */
		atmel_port->backup_imr = UART_GET_IMR(port);
		UART_PUT_IDR(port, -1);

		/*
		 * Disable the peripheral clock for this serial port.
		 * This is called on uart_close() or a suspend event.
		 */
		clk_disable_unprepare(atmel_port->clk);
		break;
	default:
		dev_err(port->dev, "atmel_serial: unknown pm %d\n", state);
	}
}

/*
 * Change the port parameters
 */
static void atmel_set_termios(struct uart_port *port, struct ktermios *termios,
			      struct ktermios *old)
{
	unsigned long flags;
	unsigned int mode, imr, quot, baud;
	struct atmel_uart_port *atmel_port = to_atmel_uart_port(port);

	/* Get current mode register */
	mode = UART_GET_MR(port) & ~(ATMEL_US_USCLKS | ATMEL_US_CHRL
					| ATMEL_US_NBSTOP | ATMEL_US_PAR
					| ATMEL_US_USMODE);

	baud = uart_get_baud_rate(port, termios, old, 0, port->uartclk / 16);
	quot = uart_get_divisor(port, baud);

	if (quot > 65535) {	/* BRGR is 16-bit, so switch to slower clock */
		quot /= 8;
		mode |= ATMEL_US_USCLKS_MCK_DIV8;
	}

	/* byte size */
	switch (termios->c_cflag & CSIZE) {
	case CS5:
		mode |= ATMEL_US_CHRL_5;
		break;
	case CS6:
		mode |= ATMEL_US_CHRL_6;
		break;
	case CS7:
		mode |= ATMEL_US_CHRL_7;
		break;
	default:
		mode |= ATMEL_US_CHRL_8;
		break;
	}

	/* stop bits */
	if (termios->c_cflag & CSTOPB)
		mode |= ATMEL_US_NBSTOP_2;

	/* parity */
	if (termios->c_cflag & PARENB) {
		/* Mark or Space parity */
		if (termios->c_cflag & CMSPAR) {
			if (termios->c_cflag & PARODD)
				mode |= ATMEL_US_PAR_MARK;
			else
				mode |= ATMEL_US_PAR_SPACE;
		} else if (termios->c_cflag & PARODD)
			mode |= ATMEL_US_PAR_ODD;
		else
			mode |= ATMEL_US_PAR_EVEN;
	} else
		mode |= ATMEL_US_PAR_NONE;

	/* hardware handshake (RTS/CTS) */
	if (termios->c_cflag & CRTSCTS)
		mode |= ATMEL_US_USMODE_HWHS;
	else
		mode |= ATMEL_US_USMODE_NORMAL;

	spin_lock_irqsave(&port->lock, flags);

	port->read_status_mask = ATMEL_US_OVRE;
	if (termios->c_iflag & INPCK)
		port->read_status_mask |= (ATMEL_US_FRAME | ATMEL_US_PARE);
	if (termios->c_iflag & (BRKINT | PARMRK))
		port->read_status_mask |= ATMEL_US_RXBRK;

	if (atmel_use_pdc_rx(port))
		/* need to enable error interrupts */
		UART_PUT_IER(port, port->read_status_mask);

	/*
	 * Characters to ignore
	 */
	port->ignore_status_mask = 0;
	if (termios->c_iflag & IGNPAR)
		port->ignore_status_mask |= (ATMEL_US_FRAME | ATMEL_US_PARE);
	if (termios->c_iflag & IGNBRK) {
		port->ignore_status_mask |= ATMEL_US_RXBRK;
		/*
		 * If we're ignoring parity and break indicators,
		 * ignore overruns too (for real raw support).
		 */
		if (termios->c_iflag & IGNPAR)
			port->ignore_status_mask |= ATMEL_US_OVRE;
	}
	/* TODO: Ignore all characters if CREAD is set.*/

	/* update the per-port timeout */
	uart_update_timeout(port, termios->c_cflag, baud);

	/*
	 * save/disable interrupts. The tty layer will ensure that the
	 * transmitter is empty if requested by the caller, so there's
	 * no need to wait for it here.
	 */
	imr = UART_GET_IMR(port);
	UART_PUT_IDR(port, -1);

	/* disable receiver and transmitter */
	UART_PUT_CR(port, ATMEL_US_TXDIS | ATMEL_US_RXDIS);

	/* Resetting serial mode to RS232 (0x0) */
	mode &= ~ATMEL_US_USMODE;

	if (atmel_port->rs485.flags & SER_RS485_ENABLED) {
		if ((atmel_port->rs485.delay_rts_after_send) > 0)
			UART_PUT_TTGR(port,
					atmel_port->rs485.delay_rts_after_send);
		mode |= ATMEL_US_USMODE_RS485;
	}

	/* set the parity, stop bits and data size */
	UART_PUT_MR(port, mode);

	/* set the baud rate */
	UART_PUT_BRGR(port, quot);
	UART_PUT_CR(port, ATMEL_US_RSTSTA | ATMEL_US_RSTRX);
	UART_PUT_CR(port, ATMEL_US_TXEN | ATMEL_US_RXEN);

	/* restore interrupts */
	UART_PUT_IER(port, imr);

	/* CTS flow-control and modem-status interrupts */
	if (UART_ENABLE_MS(port, termios->c_cflag))
		port->ops->enable_ms(port);

	spin_unlock_irqrestore(&port->lock, flags);
}

static void atmel_set_ldisc(struct uart_port *port, int new)
{
	if (new == N_PPS) {
		port->flags |= UPF_HARDPPS_CD;
		atmel_enable_ms(port);
	} else {
		port->flags &= ~UPF_HARDPPS_CD;
	}
}

/*
 * Return string describing the specified port
 */
static const char *atmel_type(struct uart_port *port)
{
	return (port->type == PORT_ATMEL) ? "ATMEL_SERIAL" : NULL;
}

/*
 * Release the memory region(s) being used by 'port'.
 */
static void atmel_release_port(struct uart_port *port)
{
	struct platform_device *pdev = to_platform_device(port->dev);
	int size = pdev->resource[0].end - pdev->resource[0].start + 1;

	release_mem_region(port->mapbase, size);

	if (port->flags & UPF_IOREMAP) {
		iounmap(port->membase);
		port->membase = NULL;
	}
}

/*
 * Request the memory region(s) being used by 'port'.
 */
static int atmel_request_port(struct uart_port *port)
{
	struct platform_device *pdev = to_platform_device(port->dev);
	int size = pdev->resource[0].end - pdev->resource[0].start + 1;

	if (!request_mem_region(port->mapbase, size, "atmel_serial"))
		return -EBUSY;

	if (port->flags & UPF_IOREMAP) {
		port->membase = ioremap(port->mapbase, size);
		if (port->membase == NULL) {
			release_mem_region(port->mapbase, size);
			return -ENOMEM;
		}
	}

	return 0;
}

/*
 * Configure/autoconfigure the port.
 */
static void atmel_config_port(struct uart_port *port, int flags)
{
	if (flags & UART_CONFIG_TYPE) {
		port->type = PORT_ATMEL;
		atmel_request_port(port);
	}
}

/*
 * Verify the new serial_struct (for TIOCSSERIAL).
 */
static int atmel_verify_port(struct uart_port *port, struct serial_struct *ser)
{
	int ret = 0;
	if (ser->type != PORT_UNKNOWN && ser->type != PORT_ATMEL)
		ret = -EINVAL;
	if (port->irq != ser->irq)
		ret = -EINVAL;
	if (ser->io_type != SERIAL_IO_MEM)
		ret = -EINVAL;
	if (port->uartclk / 16 != ser->baud_base)
		ret = -EINVAL;
	if ((void *)port->mapbase != ser->iomem_base)
		ret = -EINVAL;
	if (port->iobase != ser->port)
		ret = -EINVAL;
	if (ser->hub6 != 0)
		ret = -EINVAL;
	return ret;
}

#ifdef CONFIG_CONSOLE_POLL
static int atmel_poll_get_char(struct uart_port *port)
{
	while (!(UART_GET_CSR(port) & ATMEL_US_RXRDY))
		cpu_relax();

	return UART_GET_CHAR(port);
}

static void atmel_poll_put_char(struct uart_port *port, unsigned char ch)
{
	while (!(UART_GET_CSR(port) & ATMEL_US_TXRDY))
		cpu_relax();

	UART_PUT_CHAR(port, ch);
}
#endif

static int
atmel_ioctl(struct uart_port *port, unsigned int cmd, unsigned long arg)
{
	struct serial_rs485 rs485conf;

	switch (cmd) {
	case TIOCSRS485:
		if (copy_from_user(&rs485conf, (struct serial_rs485 *) arg,
					sizeof(rs485conf)))
			return -EFAULT;

		atmel_config_rs485(port, &rs485conf);
		break;

	case TIOCGRS485:
		if (copy_to_user((struct serial_rs485 *) arg,
					&(to_atmel_uart_port(port)->rs485),
					sizeof(rs485conf)))
			return -EFAULT;
		break;

	default:
		return -ENOIOCTLCMD;
	}
	return 0;
}



static struct uart_ops atmel_pops = {
	.tx_empty	= atmel_tx_empty,
	.set_mctrl	= atmel_set_mctrl,
	.get_mctrl	= atmel_get_mctrl,
	.stop_tx	= atmel_stop_tx,
	.start_tx	= atmel_start_tx,
	.stop_rx	= atmel_stop_rx,
	.enable_ms	= atmel_enable_ms,
	.break_ctl	= atmel_break_ctl,
	.startup	= atmel_startup,
	.shutdown	= atmel_shutdown,
	.flush_buffer	= atmel_flush_buffer,
	.set_termios	= atmel_set_termios,
	.set_ldisc	= atmel_set_ldisc,
	.type		= atmel_type,
	.release_port	= atmel_release_port,
	.request_port	= atmel_request_port,
	.config_port	= atmel_config_port,
	.verify_port	= atmel_verify_port,
	.pm		= atmel_serial_pm,
	.ioctl		= atmel_ioctl,
#ifdef CONFIG_CONSOLE_POLL
	.poll_get_char	= atmel_poll_get_char,
	.poll_put_char	= atmel_poll_put_char,
#endif
};

/*
 * Configure the port from the platform device resource info.
 */
static int atmel_init_port(struct atmel_uart_port *atmel_port,
				      struct platform_device *pdev)
{
	int ret;
	struct uart_port *port = &atmel_port->uart;
	struct atmel_uart_data *pdata = dev_get_platdata(&pdev->dev);

	if (!atmel_init_property(atmel_port, pdev))
		atmel_set_ops(port);

	atmel_init_rs485(atmel_port, pdev);

	port->iotype		= UPIO_MEM;
	port->flags		= UPF_BOOT_AUTOCONF;
	port->ops		= &atmel_pops;
	port->fifosize		= 1;
	port->dev		= &pdev->dev;
	port->mapbase	= pdev->resource[0].start;
	port->irq	= pdev->resource[1].start;

	tasklet_init(&atmel_port->tasklet, atmel_tasklet_func,
			(unsigned long)port);

	memset(&atmel_port->rx_ring, 0, sizeof(atmel_port->rx_ring));

	if (pdata && pdata->regs) {
		/* Already mapped by setup code */
		port->membase = pdata->regs;
	} else {
		port->flags	|= UPF_IOREMAP;
		port->membase	= NULL;
	}

	/* for console, the clock could already be configured */
	if (!atmel_port->clk) {
		atmel_port->clk = clk_get(&pdev->dev, "usart");
		if (IS_ERR(atmel_port->clk)) {
			ret = PTR_ERR(atmel_port->clk);
			atmel_port->clk = NULL;
			return ret;
		}
		ret = clk_prepare_enable(atmel_port->clk);
		if (ret) {
			clk_put(atmel_port->clk);
			atmel_port->clk = NULL;
			return ret;
		}
		port->uartclk = clk_get_rate(atmel_port->clk);
		clk_disable_unprepare(atmel_port->clk);
		/* only enable clock when USART is in use */
	}

	/* Use TXEMPTY for interrupt when rs485 else TXRDY or ENDTX|TXBUFE */
	if (atmel_port->rs485.flags & SER_RS485_ENABLED)
		atmel_port->tx_done_mask = ATMEL_US_TXEMPTY;
	else if (atmel_use_pdc_tx(port)) {
		port->fifosize = PDC_BUFFER_SIZE;
		atmel_port->tx_done_mask = ATMEL_US_ENDTX | ATMEL_US_TXBUFE;
	} else {
		atmel_port->tx_done_mask = ATMEL_US_TXRDY;
	}

	return 0;
}

struct platform_device *atmel_default_console_device;	/* the serial console device */

#ifdef CONFIG_SERIAL_ATMEL_CONSOLE
static void atmel_console_putchar(struct uart_port *port, int ch)
{
	while (!(UART_GET_CSR(port) & ATMEL_US_TXRDY))
		cpu_relax();
	UART_PUT_CHAR(port, ch);
}

/*
 * Interrupts are disabled on entering
 */
static void atmel_console_write(struct console *co, const char *s, u_int count)
{
	struct uart_port *port = &atmel_ports[co->index].uart;
	struct atmel_uart_port *atmel_port = to_atmel_uart_port(port);
	unsigned int status, imr;
	unsigned int pdc_tx;

	/*
	 * First, save IMR and then disable interrupts
	 */
	imr = UART_GET_IMR(port);
	UART_PUT_IDR(port, ATMEL_US_RXRDY | atmel_port->tx_done_mask);

	/* Store PDC transmit status and disable it */
	pdc_tx = UART_GET_PTSR(port) & ATMEL_PDC_TXTEN;
	UART_PUT_PTCR(port, ATMEL_PDC_TXTDIS);

	uart_console_write(port, s, count, atmel_console_putchar);

	/*
	 * Finally, wait for transmitter to become empty
	 * and restore IMR
	 */
	do {
		status = UART_GET_CSR(port);
	} while (!(status & ATMEL_US_TXRDY));

	/* Restore PDC transmit status */
	if (pdc_tx)
		UART_PUT_PTCR(port, ATMEL_PDC_TXTEN);

	/* set interrupts back the way they were */
	UART_PUT_IER(port, imr);
}

/*
 * If the port was already initialised (eg, by a boot loader),
 * try to determine the current setup.
 */
static void __init atmel_console_get_options(struct uart_port *port, int *baud,
					     int *parity, int *bits)
{
	unsigned int mr, quot;

	/*
	 * If the baud rate generator isn't running, the port wasn't
	 * initialized by the boot loader.
	 */
	quot = UART_GET_BRGR(port) & ATMEL_US_CD;
	if (!quot)
		return;

	mr = UART_GET_MR(port) & ATMEL_US_CHRL;
	if (mr == ATMEL_US_CHRL_8)
		*bits = 8;
	else
		*bits = 7;

	mr = UART_GET_MR(port) & ATMEL_US_PAR;
	if (mr == ATMEL_US_PAR_EVEN)
		*parity = 'e';
	else if (mr == ATMEL_US_PAR_ODD)
		*parity = 'o';

	/*
	 * The serial core only rounds down when matching this to a
	 * supported baud rate. Make sure we don't end up slightly
	 * lower than one of those, as it would make us fall through
	 * to a much lower baud rate than we really want.
	 */
	*baud = port->uartclk / (16 * (quot - 1));
}

static int __init atmel_console_setup(struct console *co, char *options)
{
	int ret;
	struct uart_port *port = &atmel_ports[co->index].uart;
	int baud = 115200;
	int bits = 8;
	int parity = 'n';
	int flow = 'n';

	if (port->membase == NULL) {
		/* Port not initialized yet - delay setup */
		return -ENODEV;
	}

	ret = clk_prepare_enable(atmel_ports[co->index].clk);
	if (ret)
		return ret;

	UART_PUT_IDR(port, -1);
	UART_PUT_CR(port, ATMEL_US_RSTSTA | ATMEL_US_RSTRX);
	UART_PUT_CR(port, ATMEL_US_TXEN | ATMEL_US_RXEN);

	if (options)
		uart_parse_options(options, &baud, &parity, &bits, &flow);
	else
		atmel_console_get_options(port, &baud, &parity, &bits);

	return uart_set_options(port, co, baud, parity, bits, flow);
}

static struct uart_driver atmel_uart;

static struct console atmel_console = {
	.name		= ATMEL_DEVICENAME,
	.write		= atmel_console_write,
	.device		= uart_console_device,
	.setup		= atmel_console_setup,
	.flags		= CON_PRINTBUFFER,
	.index		= -1,
	.data		= &atmel_uart,
};

#define ATMEL_CONSOLE_DEVICE	(&atmel_console)

/*
 * Early console initialization (before VM subsystem initialized).
 */
static int __init atmel_console_init(void)
{
	int ret;
	if (atmel_default_console_device) {
		struct atmel_uart_data *pdata =
			dev_get_platdata(&atmel_default_console_device->dev);
		int id = pdata->num;
		struct atmel_uart_port *port = &atmel_ports[id];

		port->backup_imr = 0;
		port->uart.line = id;

		add_preferred_console(ATMEL_DEVICENAME, id, NULL);
		ret = atmel_init_port(port, atmel_default_console_device);
		if (ret)
			return ret;
		register_console(&atmel_console);
	}

	return 0;
}

console_initcall(atmel_console_init);

/*
 * Late console initialization.
 */
static int __init atmel_late_console_init(void)
{
	if (atmel_default_console_device
	    && !(atmel_console.flags & CON_ENABLED))
		register_console(&atmel_console);

	return 0;
}

core_initcall(atmel_late_console_init);

static inline bool atmel_is_console_port(struct uart_port *port)
{
	return port->cons && port->cons->index == port->line;
}

#else
#define ATMEL_CONSOLE_DEVICE	NULL

static inline bool atmel_is_console_port(struct uart_port *port)
{
	return false;
}
#endif

static struct uart_driver atmel_uart = {
	.owner		= THIS_MODULE,
	.driver_name	= "atmel_serial",
	.dev_name	= ATMEL_DEVICENAME,
	.major		= SERIAL_ATMEL_MAJOR,
	.minor		= MINOR_START,
	.nr		= ATMEL_MAX_UART,
	.cons		= ATMEL_CONSOLE_DEVICE,
};

#ifdef CONFIG_PM
static bool atmel_serial_clk_will_stop(void)
{
#ifdef CONFIG_ARCH_AT91
	return at91_suspend_entering_slow_clock();
#else
	return false;
#endif
}

static int atmel_serial_suspend(struct platform_device *pdev,
				pm_message_t state)
{
	struct uart_port *port = platform_get_drvdata(pdev);
	struct atmel_uart_port *atmel_port = to_atmel_uart_port(port);
	int ret;

	if (atmel_is_console_port(port) && console_suspend_enabled) {
		/* Drain the TX shifter */
		while (!(UART_GET_CSR(port) & ATMEL_US_TXEMPTY))
			cpu_relax();
	}

	/* we can not wake up if we're running on slow clock */
	atmel_port->may_wakeup = device_may_wakeup(&pdev->dev);
	if (atmel_serial_clk_will_stop())
		device_set_wakeup_enable(&pdev->dev, 0);

	uart_suspend_port(&atmel_uart, port);

	if (!IS_ERR(atmel_port->pins_sleep)) {
		ret = pinctrl_select_state(atmel_port->pinctrl,
						atmel_port->pins_sleep);
		if (ret)
			dev_err(&pdev->dev, "could not set pins to sleep state\n");
	}

	return 0;
}

static int atmel_serial_resume(struct platform_device *pdev)
{
	struct uart_port *port = platform_get_drvdata(pdev);
	struct atmel_uart_port *atmel_port = to_atmel_uart_port(port);
	int ret;

	/* First go to the default state */
	if (!IS_ERR(atmel_port->pins_default)) {
		ret = pinctrl_select_state(atmel_port->pinctrl,
						atmel_port->pins_default);
		if (ret)
			dev_err(&pdev->dev, "could not set pins to default state\n");
	}

	uart_resume_port(&atmel_uart, port);
	device_set_wakeup_enable(&pdev->dev, atmel_port->may_wakeup);

	return 0;
}
#else
#define atmel_serial_suspend NULL
#define atmel_serial_resume NULL
#endif

static int atmel_serial_probe(struct platform_device *pdev)
{
	struct atmel_uart_port *port;
	struct device_node *np = pdev->dev.of_node;
	struct atmel_uart_data *pdata = dev_get_platdata(&pdev->dev);
	void *data;
	int ret = -ENODEV;

	BUILD_BUG_ON(ATMEL_SERIAL_RINGSIZE & (ATMEL_SERIAL_RINGSIZE - 1));

	if (np)
		ret = of_alias_get_id(np, "serial");
	else
		if (pdata)
			ret = pdata->num;

	if (ret < 0)
		/* port id not found in platform data nor device-tree aliases:
		 * auto-enumerate it */
		ret = find_first_zero_bit(atmel_ports_in_use, ATMEL_MAX_UART);

	if (ret >= ATMEL_MAX_UART) {
		ret = -ENODEV;
		goto err;
	}

	if (test_and_set_bit(ret, atmel_ports_in_use)) {
		/* port already in use */
		ret = -EBUSY;
		goto err;
	}

	port = &atmel_ports[ret];
	port->backup_imr = 0;
	port->uart.line = ret;

<<<<<<< HEAD
	atmel_init_port(port, pdev);

#ifdef CONFIG_PM
	port->pinctrl = devm_pinctrl_get(&pdev->dev);
	if (IS_ERR(port->pinctrl)) {
		ret = PTR_ERR(port->pinctrl);
=======
	ret = atmel_init_port(port, pdev);
	if (ret)
>>>>>>> d5c1c999
		goto err;

<<<<<<< HEAD
	port->pins_default = pinctrl_lookup_state(port->pinctrl,
						 PINCTRL_STATE_DEFAULT);
	if (IS_ERR(port->pins_default)) {
		dev_err(&pdev->dev, "could not get default pinstate\n");
	} else {
		if (pinctrl_select_state(port->pinctrl, port->pins_default))
			dev_dbg(&pdev->dev, "could not set default pinstate\n");
	}

	port->pins_sleep = pinctrl_lookup_state(port->pinctrl,
					       PINCTRL_STATE_SLEEP);
	if (IS_ERR(port->pins_sleep))
		dev_dbg(&pdev->dev, "could not get sleep pinstate\n");
#endif

	if (!atmel_use_dma_rx(&port->uart)) {
=======
	if (!atmel_use_pdc_rx(&port->uart)) {
>>>>>>> d5c1c999
		ret = -ENOMEM;
		data = kmalloc(sizeof(struct atmel_uart_char)
				* ATMEL_SERIAL_RINGSIZE, GFP_KERNEL);
		if (!data)
			goto err_alloc_ring;
		port->rx_ring.buf = data;
	}

	ret = uart_add_one_port(&atmel_uart, &port->uart);
	if (ret)
		goto err_add_port;

#ifdef CONFIG_SERIAL_ATMEL_CONSOLE
	if (atmel_is_console_port(&port->uart)
			&& ATMEL_CONSOLE_DEVICE->flags & CON_ENABLED) {
		/*
		 * The serial core enabled the clock for us, so undo
		 * the clk_prepare_enable() in atmel_console_setup()
		 */
		clk_disable_unprepare(port->clk);
	}
#endif

	device_init_wakeup(&pdev->dev, 1);
	platform_set_drvdata(pdev, port);

	if (port->rs485.flags & SER_RS485_ENABLED) {
		UART_PUT_MR(&port->uart, ATMEL_US_USMODE_NORMAL);
		UART_PUT_CR(&port->uart, ATMEL_US_RTSEN);
	}

	/*
	 * Get port name of usart or uart
	 */
	atmel_get_ip_name(&port->uart);

	return 0;

err_add_port:
	kfree(port->rx_ring.buf);
	port->rx_ring.buf = NULL;
err_alloc_ring:
	if (!atmel_is_console_port(&port->uart)) {
		clk_put(port->clk);
		port->clk = NULL;
	}
err:
	return ret;
}

static int atmel_serial_remove(struct platform_device *pdev)
{
	struct uart_port *port = platform_get_drvdata(pdev);
	struct atmel_uart_port *atmel_port = to_atmel_uart_port(port);
	int ret = 0;

	tasklet_kill(&atmel_port->tasklet);

	device_init_wakeup(&pdev->dev, 0);

	ret = uart_remove_one_port(&atmel_uart, port);

	kfree(atmel_port->rx_ring.buf);

	/* "port" is allocated statically, so we shouldn't free it */

	clear_bit(port->line, atmel_ports_in_use);

	clk_put(atmel_port->clk);

	return ret;
}

static struct platform_driver atmel_serial_driver = {
	.probe		= atmel_serial_probe,
	.remove		= atmel_serial_remove,
	.suspend	= atmel_serial_suspend,
	.resume		= atmel_serial_resume,
	.driver		= {
		.name	= "atmel_usart",
		.owner	= THIS_MODULE,
		.of_match_table	= of_match_ptr(atmel_serial_dt_ids),
	},
};

static int __init atmel_serial_init(void)
{
	int ret;

	ret = uart_register_driver(&atmel_uart);
	if (ret)
		return ret;

	ret = platform_driver_register(&atmel_serial_driver);
	if (ret)
		uart_unregister_driver(&atmel_uart);

	return ret;
}

static void __exit atmel_serial_exit(void)
{
	platform_driver_unregister(&atmel_serial_driver);
	uart_unregister_driver(&atmel_uart);
}

module_init(atmel_serial_init);
module_exit(atmel_serial_exit);

MODULE_AUTHOR("Rick Bronson");
MODULE_DESCRIPTION("Atmel AT91 / AT32 serial port driver");
MODULE_LICENSE("GPL");
MODULE_ALIAS("platform:atmel_usart");<|MERGE_RESOLUTION|>--- conflicted
+++ resolved
@@ -166,15 +166,7 @@
 
 	struct serial_rs485	rs485;		/* rs485 settings */
 	unsigned int		tx_done_mask;
-<<<<<<< HEAD
-
-#ifdef CONFIG_PM
-	/* Two pin states - default, sleep */
-	struct pinctrl		*pinctrl;
-	struct pinctrl_state	*pins_default;
-	struct pinctrl_state	*pins_sleep;
-#endif
-=======
+
 	bool			is_usart;	/* usart or uart */
 	struct timer_list	uart_timer;	/* uart timer */
 	int (*prepare_rx)(struct uart_port *port);
@@ -183,7 +175,13 @@
 	void (*schedule_tx)(struct uart_port *port);
 	void (*release_rx)(struct uart_port *port);
 	void (*release_tx)(struct uart_port *port);
->>>>>>> d5c1c999
+
+#ifdef CONFIG_PM
+	/* Two pin states - default, sleep */
+	struct pinctrl		*pinctrl;
+	struct pinctrl_state	*pins_default;
+	struct pinctrl_state	*pins_sleep;
+#endif
 };
 
 static struct atmel_uart_port atmel_ports[ATMEL_MAX_UART];
@@ -2409,20 +2407,17 @@
 	port->backup_imr = 0;
 	port->uart.line = ret;
 
-<<<<<<< HEAD
-	atmel_init_port(port, pdev);
+	ret = atmel_init_port(port, pdev);
+	if (ret)
+		goto err;
 
 #ifdef CONFIG_PM
 	port->pinctrl = devm_pinctrl_get(&pdev->dev);
 	if (IS_ERR(port->pinctrl)) {
 		ret = PTR_ERR(port->pinctrl);
-=======
-	ret = atmel_init_port(port, pdev);
-	if (ret)
->>>>>>> d5c1c999
 		goto err;
-
-<<<<<<< HEAD
+	}
+
 	port->pins_default = pinctrl_lookup_state(port->pinctrl,
 						 PINCTRL_STATE_DEFAULT);
 	if (IS_ERR(port->pins_default)) {
@@ -2438,10 +2433,7 @@
 		dev_dbg(&pdev->dev, "could not get sleep pinstate\n");
 #endif
 
-	if (!atmel_use_dma_rx(&port->uart)) {
-=======
 	if (!atmel_use_pdc_rx(&port->uart)) {
->>>>>>> d5c1c999
 		ret = -ENOMEM;
 		data = kmalloc(sizeof(struct atmel_uart_char)
 				* ATMEL_SERIAL_RINGSIZE, GFP_KERNEL);
