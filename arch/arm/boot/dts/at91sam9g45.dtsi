/*
 * at91sam9g45.dtsi - Device Tree Include file for AT91SAM9G45 family SoC
 *                    applies to AT91SAM9G45, AT91SAM9M10,
 *                    AT91SAM9G46, AT91SAM9M11 SoC
 *
 *  Copyright (C) 2011 Atmel,
 *                2011 Nicolas Ferre <nicolas.ferre@atmel.com>
 *
 * Licensed under GPLv2 or later.
 */

#include "skeleton.dtsi"
#include <dt-bindings/dma/at91.h>
#include <dt-bindings/pinctrl/at91.h>
#include <dt-bindings/interrupt-controller/irq.h>
#include <dt-bindings/gpio/gpio.h>
#include <dt-bindings/clock/at91.h>

/ {
	model = "Atmel AT91SAM9G45 family SoC";
	compatible = "atmel,at91sam9g45";
	interrupt-parent = <&aic>;

	aliases {
		serial0 = &dbgu;
		serial1 = &usart0;
		serial2 = &usart1;
		serial3 = &usart2;
		serial4 = &usart3;
		gpio0 = &pioA;
		gpio1 = &pioB;
		gpio2 = &pioC;
		gpio3 = &pioD;
		gpio4 = &pioE;
		tcb0 = &tcb0;
		tcb1 = &tcb1;
		i2c0 = &i2c0;
		i2c1 = &i2c1;
		ssc0 = &ssc0;
		ssc1 = &ssc1;
		pwm0 = &pwm0;
	};
	cpus {
		#address-cells = <0>;
		#size-cells = <0>;

		cpu {
			compatible = "arm,arm926ej-s";
			device_type = "cpu";
		};
	};

	memory {
		reg = <0x70000000 0x10000000>;
	};

	clocks {
		slow_xtal: slow_xtal {
			compatible = "fixed-clock";
			#clock-cells = <0>;
			clock-frequency = <0>;
		};

		main_xtal: main_xtal {
			compatible = "fixed-clock";
			#clock-cells = <0>;
			clock-frequency = <0>;
		};

		adc_op_clk: adc_op_clk{
			compatible = "fixed-clock";
			#clock-cells = <0>;
			clock-frequency = <300000>;
		};
	};

	sram: sram@00300000 {
		compatible = "mmio-sram";
		reg = <0x00300000 0x10000>;
	};

	ahb {
		compatible = "simple-bus";
		#address-cells = <1>;
		#size-cells = <1>;
		ranges;

		apb {
			compatible = "simple-bus";
			#address-cells = <1>;
			#size-cells = <1>;
			ranges;

			aic: interrupt-controller@fffff000 {
				#interrupt-cells = <3>;
				compatible = "atmel,at91rm9200-aic";
				interrupt-controller;
				reg = <0xfffff000 0x200>;
				atmel,external-irqs = <31>;
			};

			ramc0: ramc@ffffe400 {
				compatible = "atmel,at91sam9g45-ddramc";
				reg = <0xffffe400 0x200>;
				clocks = <&ddrck>;
				clock-names = "ddrck";
			};

			ramc1: ramc@ffffe600 {
				compatible = "atmel,at91sam9g45-ddramc";
				reg = <0xffffe600 0x200>;
				clocks = <&ddrck>;
				clock-names = "ddrck";
			};

			pmc: pmc@fffffc00 {
				compatible = "atmel,at91sam9g45-pmc";
				reg = <0xfffffc00 0x100>;
				interrupts = <1 IRQ_TYPE_LEVEL_HIGH 7>;
				interrupt-controller;
				#address-cells = <1>;
				#size-cells = <0>;
				#interrupt-cells = <1>;

				main_osc: main_osc {
					compatible = "atmel,at91rm9200-clk-main-osc";
					#clock-cells = <0>;
					interrupts-extended = <&pmc AT91_PMC_MOSCS>;
					clocks = <&main_xtal>;
				};

				main: mainck {
					compatible = "atmel,at91rm9200-clk-main";
					#clock-cells = <0>;
					clocks = <&main_osc>;
				};

				plla: pllack {
					compatible = "atmel,at91rm9200-clk-pll";
					#clock-cells = <0>;
					interrupts-extended = <&pmc AT91_PMC_LOCKA>;
					clocks = <&main>;
					reg = <0>;
					atmel,clk-input-range = <2000000 32000000>;
					#atmel,pll-clk-output-range-cells = <4>;
					atmel,pll-clk-output-ranges = <745000000 800000000 0 0
								       695000000 750000000 1 0
								       645000000 700000000 2 0
								       595000000 650000000 3 0
								       545000000 600000000 0 1
								       495000000 555000000 1 1
								       445000000 500000000 2 1
								       400000000 450000000 3 1>;
				};

				plladiv: plladivck {
					compatible = "atmel,at91sam9x5-clk-plldiv";
					#clock-cells = <0>;
					clocks = <&plla>;
				};

				utmi: utmick {
					compatible = "atmel,at91sam9x5-clk-utmi";
					#clock-cells = <0>;
					interrupts-extended = <&pmc AT91_PMC_LOCKU>;
					clocks = <&main>;
				};

				mck: masterck {
					compatible = "atmel,at91rm9200-clk-master";
					#clock-cells = <0>;
					interrupts-extended = <&pmc AT91_PMC_MCKRDY>;
					clocks = <&clk32k>, <&main>, <&plladiv>, <&utmi>;
					atmel,clk-output-range = <0 133333333>;
					atmel,clk-divisors = <1 2 4 3>;
				};

				usb: usbck {
					compatible = "atmel,at91sam9x5-clk-usb";
					#clock-cells = <0>;
					clocks = <&plladiv>, <&utmi>;
				};

				prog: progck {
					compatible = "atmel,at91sam9g45-clk-programmable";
					#address-cells = <1>;
					#size-cells = <0>;
					interrupt-parent = <&pmc>;
					clocks = <&clk32k>, <&main>, <&plladiv>, <&utmi>, <&mck>;

					prog0: prog0 {
						#clock-cells = <0>;
						reg = <0>;
						interrupts = <AT91_PMC_PCKRDY(0)>;
					};

					prog1: prog1 {
						#clock-cells = <0>;
						reg = <1>;
						interrupts = <AT91_PMC_PCKRDY(1)>;
					};
				};

				systemck {
					compatible = "atmel,at91rm9200-clk-system";
					#address-cells = <1>;
					#size-cells = <0>;

					ddrck: ddrck {
						#clock-cells = <0>;
						reg = <2>;
						clocks = <&mck>;
					};

					uhpck: uhpck {
						#clock-cells = <0>;
						reg = <6>;
						clocks = <&usb>;
					};

					pck0: pck0 {
						#clock-cells = <0>;
						reg = <8>;
						clocks = <&prog0>;
					};

					pck1: pck1 {
						#clock-cells = <0>;
						reg = <9>;
						clocks = <&prog1>;
					};
				};

				periphck {
					compatible = "atmel,at91rm9200-clk-peripheral";
					#address-cells = <1>;
					#size-cells = <0>;
					clocks = <&mck>;

					pioA_clk: pioA_clk {
						#clock-cells = <0>;
						reg = <2>;
					};

					pioB_clk: pioB_clk {
						#clock-cells = <0>;
						reg = <3>;
					};

					pioC_clk: pioC_clk {
						#clock-cells = <0>;
						reg = <4>;
					};

					pioDE_clk: pioDE_clk {
						#clock-cells = <0>;
						reg = <5>;
					};

					trng_clk: trng_clk {
						#clock-cells = <0>;
						reg = <6>;
					};

					usart0_clk: usart0_clk {
						#clock-cells = <0>;
						reg = <7>;
					};

					usart1_clk: usart1_clk {
						#clock-cells = <0>;
						reg = <8>;
					};

					usart2_clk: usart2_clk {
						#clock-cells = <0>;
						reg = <9>;
					};

					usart3_clk: usart3_clk {
						#clock-cells = <0>;
						reg = <10>;
					};

					mci0_clk: mci0_clk {
						#clock-cells = <0>;
						reg = <11>;
					};

					twi0_clk: twi0_clk {
						#clock-cells = <0>;
						reg = <12>;
					};

					twi1_clk: twi1_clk {
						#clock-cells = <0>;
						reg = <13>;
					};

					spi0_clk: spi0_clk {
						#clock-cells = <0>;
						reg = <14>;
					};

					spi1_clk: spi1_clk {
						#clock-cells = <0>;
						reg = <15>;
					};

					ssc0_clk: ssc0_clk {
						#clock-cells = <0>;
						reg = <16>;
					};

					ssc1_clk: ssc1_clk {
						#clock-cells = <0>;
						reg = <17>;
					};

					tcb0_clk: tcb0_clk {
						#clock-cells = <0>;
						reg = <18>;
					};

					pwm_clk: pwm_clk {
						#clock-cells = <0>;
						reg = <19>;
					};

					adc_clk: adc_clk {
						#clock-cells = <0>;
						reg = <20>;
					};

					dma0_clk: dma0_clk {
						#clock-cells = <0>;
						reg = <21>;
					};

					uhphs_clk: uhphs_clk {
						#clock-cells = <0>;
						reg = <22>;
					};

					lcd_clk: lcd_clk {
						#clock-cells = <0>;
						reg = <23>;
					};

					ac97_clk: ac97_clk {
						#clock-cells = <0>;
						reg = <24>;
					};

					macb0_clk: macb0_clk {
						#clock-cells = <0>;
						reg = <25>;
					};

					isi_clk: isi_clk {
						#clock-cells = <0>;
						reg = <26>;
					};

					udphs_clk: udphs_clk {
						#clock-cells = <0>;
						reg = <27>;
					};

					aestdessha_clk: aestdessha_clk {
						#clock-cells = <0>;
						reg = <28>;
					};

					mci1_clk: mci1_clk {
						#clock-cells = <0>;
						reg = <29>;
					};

					vdec_clk: vdec_clk {
						#clock-cells = <0>;
						reg = <30>;
					};
				};
			};

			rstc@fffffd00 {
				compatible = "atmel,at91sam9g45-rstc";
				reg = <0xfffffd00 0x10>;
			};

			pit: timer@fffffd30 {
				compatible = "atmel,at91sam9260-pit";
				reg = <0xfffffd30 0xf>;
				interrupts = <1 IRQ_TYPE_LEVEL_HIGH 7>;
				clocks = <&mck>;
			};


			shdwc@fffffd10 {
				compatible = "atmel,at91sam9rl-shdwc";
				reg = <0xfffffd10 0x10>;
			};

			tcb0: timer@fff7c000 {
				compatible = "atmel,at91rm9200-tcb";
				reg = <0xfff7c000 0x100>;
				interrupts = <18 IRQ_TYPE_LEVEL_HIGH 0>;
				clocks = <&tcb0_clk>, <&tcb0_clk>, <&tcb0_clk>;
				clock-names = "t0_clk", "t1_clk", "t2_clk";
			};

			tcb1: timer@fffd4000 {
				compatible = "atmel,at91rm9200-tcb";
				reg = <0xfffd4000 0x100>;
				interrupts = <18 IRQ_TYPE_LEVEL_HIGH 0>;
				clocks = <&tcb0_clk>, <&tcb0_clk>, <&tcb0_clk>;
				clock-names = "t0_clk", "t1_clk", "t2_clk";
			};

			dma: dma-controller@ffffec00 {
				compatible = "atmel,at91sam9g45-dma";
				reg = <0xffffec00 0x200>;
				interrupts = <21 IRQ_TYPE_LEVEL_HIGH 0>;
				#dma-cells = <2>;
				clocks = <&dma0_clk>;
				clock-names = "dma_clk";
			};

			pinctrl@fffff200 {
				#address-cells = <1>;
				#size-cells = <1>;
				compatible = "atmel,at91rm9200-pinctrl", "simple-bus";
				ranges = <0xfffff200 0xfffff200 0xa00>;

				atmel,mux-mask = <
				      /*    A         B     */
				       0xffffffff 0xffc003ff  /* pioA */
				       0xffffffff 0x800f8f00  /* pioB */
				       0xffffffff 0x00000e00  /* pioC */
				       0xffffffff 0xff0c1381  /* pioD */
				       0xffffffff 0x81ffff81  /* pioE */
				      >;

				/* shared pinctrl settings */
				ac97 {
					pinctrl_ac97: ac97-0 {
						atmel,pins =
							<AT91_PIOD 6 AT91_PERIPH_A AT91_PINCTRL_NONE	/* PD6 periph A AC97_RX pin */
							 AT91_PIOD 7 AT91_PERIPH_A AT91_PINCTRL_NONE	/* PD7 periph A AC97_TX pin */
							 AT91_PIOD 8 AT91_PERIPH_A AT91_PINCTRL_NONE	/* PD8 periph A AC97_FS pin */
							 AT91_PIOD 9 AT91_PERIPH_A AT91_PINCTRL_NONE>;	/* PD9 periph A AC97_CK pin */
					};
				};

				adc0 {
					pinctrl_adc0_adtrg: adc0_adtrg {
						atmel,pins = <AT91_PIOD 28 AT91_PERIPH_A AT91_PINCTRL_NONE>;
					};
					pinctrl_adc0_ad0: adc0_ad0 {
						atmel,pins = <AT91_PIOD 20 AT91_PERIPH_GPIO AT91_PINCTRL_NONE>;
					};
					pinctrl_adc0_ad1: adc0_ad1 {
						atmel,pins = <AT91_PIOD 21 AT91_PERIPH_GPIO AT91_PINCTRL_NONE>;
					};
					pinctrl_adc0_ad2: adc0_ad2 {
						atmel,pins = <AT91_PIOD 22 AT91_PERIPH_GPIO AT91_PINCTRL_NONE>;
					};
					pinctrl_adc0_ad3: adc0_ad3 {
						atmel,pins = <AT91_PIOD 23 AT91_PERIPH_GPIO AT91_PINCTRL_NONE>;
					};
					pinctrl_adc0_ad4: adc0_ad4 {
						atmel,pins = <AT91_PIOD 24 AT91_PERIPH_GPIO AT91_PINCTRL_NONE>;
					};
					pinctrl_adc0_ad5: adc0_ad5 {
						atmel,pins = <AT91_PIOD 25 AT91_PERIPH_GPIO AT91_PINCTRL_NONE>;
					};
					pinctrl_adc0_ad6: adc0_ad6 {
						atmel,pins = <AT91_PIOD 26 AT91_PERIPH_GPIO AT91_PINCTRL_NONE>;
					};
					pinctrl_adc0_ad7: adc0_ad7 {
						atmel,pins = <AT91_PIOD 27 AT91_PERIPH_GPIO AT91_PINCTRL_NONE>;
					};
				};

				dbgu {
					pinctrl_dbgu: dbgu-0 {
						atmel,pins =
							<AT91_PIOB 12 AT91_PERIPH_A AT91_PINCTRL_NONE	/* PB12 periph A */
							 AT91_PIOB 13 AT91_PERIPH_A AT91_PINCTRL_NONE>;	/* PB13 periph A */
					};
				};

				i2c0 {
					pinctrl_i2c0: i2c0-0 {
						atmel,pins =
							<AT91_PIOA 21 AT91_PERIPH_A AT91_PINCTRL_NONE	/* PA21 periph A TWCK0 */
							 AT91_PIOA 20 AT91_PERIPH_A AT91_PINCTRL_NONE>;	/* PA20 periph A TWD0 */
					};
				};

				i2c1 {
					pinctrl_i2c1: i2c1-0 {
						atmel,pins =
							<AT91_PIOB 11 AT91_PERIPH_A AT91_PINCTRL_NONE	/* PB11 periph A TWCK1 */
							 AT91_PIOB 10 AT91_PERIPH_A AT91_PINCTRL_NONE>;	/* PB10 periph A TWD1 */
					};
				};

				isi {
					pinctrl_isi_data_0_7: isi-0-data-0-7 {
						atmel,pins =
							<AT91_PIOB 20 AT91_PERIPH_A AT91_PINCTRL_NONE	/* PB20 periph A ISI_D0 */
							 AT91_PIOB 21 AT91_PERIPH_A AT91_PINCTRL_NONE	/* PB21 periph A ISI_D1 */
							 AT91_PIOB 22 AT91_PERIPH_A AT91_PINCTRL_NONE	/* PB22 periph A ISI_D2 */
							 AT91_PIOB 23 AT91_PERIPH_A AT91_PINCTRL_NONE	/* PB23 periph A ISI_D3 */
							 AT91_PIOB 24 AT91_PERIPH_A AT91_PINCTRL_NONE	/* PB24 periph A ISI_D4 */
							 AT91_PIOB 25 AT91_PERIPH_A AT91_PINCTRL_NONE	/* PB25 periph A ISI_D5 */
							 AT91_PIOB 26 AT91_PERIPH_A AT91_PINCTRL_NONE	/* PB26 periph A ISI_D6 */
							 AT91_PIOB 27 AT91_PERIPH_A AT91_PINCTRL_NONE	/* PB27 periph A ISI_D7 */
							 AT91_PIOB 28 AT91_PERIPH_A AT91_PINCTRL_NONE	/* PB28 periph A ISI_PCK */
							 AT91_PIOB 29 AT91_PERIPH_A AT91_PINCTRL_NONE	/* PB29 periph A ISI_VSYNC */
							 AT91_PIOB 30 AT91_PERIPH_A AT91_PINCTRL_NONE>;	/* PB30 periph A ISI_HSYNC */
					};

					pinctrl_isi_data_8_9: isi-0-data-8-9 {
						atmel,pins =
							<AT91_PIOB 8 AT91_PERIPH_B AT91_PINCTRL_NONE	/* PB8 periph B ISI_D8, conflicts with TXD3 */
							 AT91_PIOB 9 AT91_PERIPH_B AT91_PINCTRL_NONE>;	/* PB9 periph B ISI_D9, conflicts with RXD3 */
					};

					pinctrl_isi_data_10_11: isi-0-data-10-11 {
						atmel,pins =
							<AT91_PIOB 10 AT91_PERIPH_B AT91_PINCTRL_NONE	/* PB10 periph B ISI_D10, conflicts with TWD1 */
							 AT91_PIOB 11 AT91_PERIPH_B AT91_PINCTRL_NONE>;	/* PB11 periph B ISI_D11, conflicts with TWCK1 */
					};
				};


				usart0 {
					pinctrl_usart0: usart0-0 {
						atmel,pins =
							<AT91_PIOB 19 AT91_PERIPH_A AT91_PINCTRL_PULL_UP	/* PB19 periph A with pullup */
							 AT91_PIOB 18 AT91_PERIPH_A AT91_PINCTRL_NONE>;	/* PB18 periph A */
					};

					pinctrl_usart0_rts: usart0_rts-0 {
						atmel,pins =
							<AT91_PIOB 17 AT91_PERIPH_B AT91_PINCTRL_NONE>;	/* PB17 periph B */
					};

					pinctrl_usart0_cts: usart0_cts-0 {
						atmel,pins =
							<AT91_PIOB 15 AT91_PERIPH_B AT91_PINCTRL_NONE>;	/* PB15 periph B */
					};
				};

				uart1 {
					pinctrl_usart1: usart1-0 {
						atmel,pins =
							<AT91_PIOB 4 AT91_PERIPH_A AT91_PINCTRL_PULL_UP	/* PB4 periph A with pullup */
							 AT91_PIOB 5 AT91_PERIPH_A AT91_PINCTRL_NONE>;	/* PB5 periph A */
					};

					pinctrl_usart1_rts: usart1_rts-0 {
						atmel,pins =
							<AT91_PIOD 16 AT91_PERIPH_A AT91_PINCTRL_NONE>;	/* PD16 periph A */
					};

					pinctrl_usart1_cts: usart1_cts-0 {
						atmel,pins =
							<AT91_PIOD 17 AT91_PERIPH_A AT91_PINCTRL_NONE>;	/* PD17 periph A */
					};
				};

				usart2 {
					pinctrl_usart2: usart2-0 {
						atmel,pins =
							<AT91_PIOB 6 AT91_PERIPH_A AT91_PINCTRL_PULL_UP	/* PB6 periph A with pullup */
							 AT91_PIOB 7 AT91_PERIPH_A AT91_PINCTRL_NONE>;	/* PB7 periph A */
					};

					pinctrl_usart2_rts: usart2_rts-0 {
						atmel,pins =
							<AT91_PIOC 9 AT91_PERIPH_B AT91_PINCTRL_NONE>;	/* PC9 periph B */
					};

					pinctrl_usart2_cts: usart2_cts-0 {
						atmel,pins =
							<AT91_PIOC 11 AT91_PERIPH_B AT91_PINCTRL_NONE>;	/* PC11 periph B */
					};
				};

				usart3 {
					pinctrl_usart3: usart3-0 {
						atmel,pins =
							<AT91_PIOB 8 AT91_PERIPH_A AT91_PINCTRL_PULL_UP	/* PB9 periph A with pullup */
							 AT91_PIOB 9 AT91_PERIPH_A AT91_PINCTRL_NONE>;	/* PB8 periph A */
					};

					pinctrl_usart3_rts: usart3_rts-0 {
						atmel,pins =
							<AT91_PIOA 23 AT91_PERIPH_B AT91_PINCTRL_NONE>;	/* PA23 periph B */
					};

					pinctrl_usart3_cts: usart3_cts-0 {
						atmel,pins =
							<AT91_PIOA 24 AT91_PERIPH_B AT91_PINCTRL_NONE>;	/* PA24 periph B */
					};
				};

				nand {
					pinctrl_nand: nand-0 {
						atmel,pins =
							<AT91_PIOC 8 AT91_PERIPH_GPIO AT91_PINCTRL_PULL_UP	/* PC8 gpio RDY pin pull_up*/
							 AT91_PIOC 14 AT91_PERIPH_GPIO AT91_PINCTRL_PULL_UP>;	/* PC14 gpio enable pin pull_up */
					};
				};

				macb {
					pinctrl_macb_rmii: macb_rmii-0 {
						atmel,pins =
							<AT91_PIOA 10 AT91_PERIPH_A AT91_PINCTRL_NONE	/* PA10 periph A */
							 AT91_PIOA 11 AT91_PERIPH_A AT91_PINCTRL_NONE	/* PA11 periph A */
							 AT91_PIOA 12 AT91_PERIPH_A AT91_PINCTRL_NONE	/* PA12 periph A */
							 AT91_PIOA 13 AT91_PERIPH_A AT91_PINCTRL_NONE	/* PA13 periph A */
							 AT91_PIOA 14 AT91_PERIPH_A AT91_PINCTRL_NONE	/* PA14 periph A */
							 AT91_PIOA 15 AT91_PERIPH_A AT91_PINCTRL_NONE	/* PA15 periph A */
							 AT91_PIOA 16 AT91_PERIPH_A AT91_PINCTRL_NONE	/* PA16 periph A */
							 AT91_PIOA 17 AT91_PERIPH_A AT91_PINCTRL_NONE	/* PA17 periph A */
							 AT91_PIOA 18 AT91_PERIPH_A AT91_PINCTRL_NONE	/* PA18 periph A */
							 AT91_PIOA 19 AT91_PERIPH_A AT91_PINCTRL_NONE>;	/* PA19 periph A */
					};

					pinctrl_macb_rmii_mii: macb_rmii_mii-0 {
						atmel,pins =
							<AT91_PIOA 6 AT91_PERIPH_B AT91_PINCTRL_NONE	/* PA6 periph B */
							 AT91_PIOA 7 AT91_PERIPH_B AT91_PINCTRL_NONE	/* PA7 periph B */
							 AT91_PIOA 8 AT91_PERIPH_B AT91_PINCTRL_NONE	/* PA8 periph B */
							 AT91_PIOA 9 AT91_PERIPH_B AT91_PINCTRL_NONE	/* PA9 periph B */
							 AT91_PIOA 27 AT91_PERIPH_B AT91_PINCTRL_NONE	/* PA27 periph B */
							 AT91_PIOA 28 AT91_PERIPH_B AT91_PINCTRL_NONE	/* PA28 periph B */
							 AT91_PIOA 29 AT91_PERIPH_B AT91_PINCTRL_NONE	/* PA29 periph B */
							 AT91_PIOA 30 AT91_PERIPH_B AT91_PINCTRL_NONE>;	/* PA30 periph B */
					};
				};

				mmc0 {
					pinctrl_mmc0_slot0_clk_cmd_dat0: mmc0_slot0_clk_cmd_dat0-0 {
						atmel,pins =
							<AT91_PIOA 0 AT91_PERIPH_A AT91_PINCTRL_NONE	/* PA0 periph A */
							 AT91_PIOA 1 AT91_PERIPH_A AT91_PINCTRL_PULL_UP	/* PA1 periph A with pullup */
							 AT91_PIOA 2 AT91_PERIPH_A AT91_PINCTRL_PULL_UP>;	/* PA2 periph A with pullup */
					};

					pinctrl_mmc0_slot0_dat1_3: mmc0_slot0_dat1_3-0 {
						atmel,pins =
							<AT91_PIOA 3 AT91_PERIPH_A AT91_PINCTRL_PULL_UP	/* PA3 periph A with pullup */
							 AT91_PIOA 4 AT91_PERIPH_A AT91_PINCTRL_PULL_UP	/* PA4 periph A with pullup */
							 AT91_PIOA 5 AT91_PERIPH_A AT91_PINCTRL_PULL_UP>;	/* PA5 periph A with pullup */
					};

					pinctrl_mmc0_slot0_dat4_7: mmc0_slot0_dat4_7-0 {
						atmel,pins =
							<AT91_PIOA 6 AT91_PERIPH_A AT91_PINCTRL_PULL_UP	/* PA6 periph A with pullup */
							 AT91_PIOA 7 AT91_PERIPH_A AT91_PINCTRL_PULL_UP	/* PA7 periph A with pullup */
							 AT91_PIOA 8 AT91_PERIPH_A AT91_PINCTRL_PULL_UP	/* PA8 periph A with pullup */
							 AT91_PIOA 9 AT91_PERIPH_A AT91_PINCTRL_PULL_UP>;	/* PA9 periph A with pullup */
					};
				};

				mmc1 {
					pinctrl_mmc1_slot0_clk_cmd_dat0: mmc1_slot0_clk_cmd_dat0-0 {
						atmel,pins =
							<AT91_PIOA 31 AT91_PERIPH_A AT91_PINCTRL_NONE	/* PA31 periph A */
							 AT91_PIOA 22 AT91_PERIPH_A AT91_PINCTRL_PULL_UP	/* PA22 periph A with pullup */
							 AT91_PIOA 23 AT91_PERIPH_A AT91_PINCTRL_PULL_UP>;	/* PA23 periph A with pullup */
					};

					pinctrl_mmc1_slot0_dat1_3: mmc1_slot0_dat1_3-0 {
						atmel,pins =
							<AT91_PIOA 24 AT91_PERIPH_A AT91_PINCTRL_PULL_UP	/* PA24 periph A with pullup */
							 AT91_PIOA 25 AT91_PERIPH_A AT91_PINCTRL_PULL_UP	/* PA25 periph A with pullup */
							 AT91_PIOA 26 AT91_PERIPH_A AT91_PINCTRL_PULL_UP>;	/* PA26 periph A with pullup */
					};

					pinctrl_mmc1_slot0_dat4_7: mmc1_slot0_dat4_7-0 {
						atmel,pins =
							<AT91_PIOA 27 AT91_PERIPH_A AT91_PINCTRL_PULL_UP	/* PA27 periph A with pullup */
							 AT91_PIOA 28 AT91_PERIPH_A AT91_PINCTRL_PULL_UP	/* PA28 periph A with pullup */
							 AT91_PIOA 29 AT91_PERIPH_A AT91_PINCTRL_PULL_UP	/* PA29 periph A with pullup */
							 AT91_PIOA 20 AT91_PERIPH_A AT91_PINCTRL_PULL_UP>;	/* PA30 periph A with pullup */
					};
				};

				ssc0 {
					pinctrl_ssc0_tx: ssc0_tx-0 {
						atmel,pins =
							<AT91_PIOD 0 AT91_PERIPH_A AT91_PINCTRL_NONE	/* PD0 periph A */
							 AT91_PIOD 1 AT91_PERIPH_A AT91_PINCTRL_NONE	/* PD1 periph A */
							 AT91_PIOD 2 AT91_PERIPH_A AT91_PINCTRL_NONE>;	/* PD2 periph A */
					};

					pinctrl_ssc0_rx: ssc0_rx-0 {
						atmel,pins =
							<AT91_PIOD 3 AT91_PERIPH_A AT91_PINCTRL_NONE	/* PD3 periph A */
							 AT91_PIOD 4 AT91_PERIPH_A AT91_PINCTRL_NONE	/* PD4 periph A */
							 AT91_PIOD 5 AT91_PERIPH_A AT91_PINCTRL_NONE>;	/* PD5 periph A */
					};
				};

				ssc1 {
					pinctrl_ssc1_tx: ssc1_tx-0 {
						atmel,pins =
							<AT91_PIOD 10 AT91_PERIPH_A AT91_PINCTRL_NONE	/* PD10 periph A */
							 AT91_PIOD 11 AT91_PERIPH_A AT91_PINCTRL_NONE	/* PD11 periph A */
							 AT91_PIOD 12 AT91_PERIPH_A AT91_PINCTRL_NONE>;	/* PD12 periph A */
					};

					pinctrl_ssc1_rx: ssc1_rx-0 {
						atmel,pins =
							<AT91_PIOD 13 AT91_PERIPH_A AT91_PINCTRL_NONE	/* PD13 periph A */
							 AT91_PIOD 14 AT91_PERIPH_A AT91_PINCTRL_NONE	/* PD14 periph A */
							 AT91_PIOD 15 AT91_PERIPH_A AT91_PINCTRL_NONE>;	/* PD15 periph A */
					};
				};

				spi0 {
					pinctrl_spi0: spi0-0 {
						atmel,pins =
							<AT91_PIOB 0 AT91_PERIPH_A AT91_PINCTRL_NONE	/* PB0 periph A SPI0_MISO pin */
							 AT91_PIOB 1 AT91_PERIPH_A AT91_PINCTRL_NONE	/* PB1 periph A SPI0_MOSI pin */
							 AT91_PIOB 2 AT91_PERIPH_A AT91_PINCTRL_NONE>;	/* PB2 periph A SPI0_SPCK pin */
					};
				};

				spi1 {
					pinctrl_spi1: spi1-0 {
						atmel,pins =
							<AT91_PIOB 14 AT91_PERIPH_A AT91_PINCTRL_NONE	/* PB14 periph A SPI1_MISO pin */
							 AT91_PIOB 15 AT91_PERIPH_A AT91_PINCTRL_NONE	/* PB15 periph A SPI1_MOSI pin */
							 AT91_PIOB 16 AT91_PERIPH_A AT91_PINCTRL_NONE>;	/* PB16 periph A SPI1_SPCK pin */
					};
				};

				tcb0 {
					pinctrl_tcb0_tclk0: tcb0_tclk0-0 {
						atmel,pins = <AT91_PIOD 23 AT91_PERIPH_A AT91_PINCTRL_NONE>;
					};

					pinctrl_tcb0_tclk1: tcb0_tclk1-0 {
						atmel,pins = <AT91_PIOD 29 AT91_PERIPH_A AT91_PINCTRL_NONE>;
					};

					pinctrl_tcb0_tclk2: tcb0_tclk2-0 {
						atmel,pins = <AT91_PIOC 10 AT91_PERIPH_B AT91_PINCTRL_NONE>;
					};

					pinctrl_tcb0_tioa0: tcb0_tioa0-0 {
						atmel,pins = <AT91_PIOD 20 AT91_PERIPH_A AT91_PINCTRL_NONE>;
					};

					pinctrl_tcb0_tioa1: tcb0_tioa1-0 {
						atmel,pins = <AT91_PIOD 21 AT91_PERIPH_A AT91_PINCTRL_NONE>;
					};

					pinctrl_tcb0_tioa2: tcb0_tioa2-0 {
						atmel,pins = <AT91_PIOD 22 AT91_PERIPH_A AT91_PINCTRL_NONE>;
					};

					pinctrl_tcb0_tiob0: tcb0_tiob0-0 {
						atmel,pins = <AT91_PIOD 30 AT91_PERIPH_A AT91_PINCTRL_NONE>;
					};

					pinctrl_tcb0_tiob1: tcb0_tiob1-0 {
						atmel,pins = <AT91_PIOD 31 AT91_PERIPH_A AT91_PINCTRL_NONE>;
					};

					pinctrl_tcb0_tiob2: tcb0_tiob2-0 {
						atmel,pins = <AT91_PIOA 26 AT91_PERIPH_B AT91_PINCTRL_NONE>;
					};
				};

				tcb1 {
					pinctrl_tcb1_tclk0: tcb1_tclk0-0 {
						atmel,pins = <AT91_PIOA 0 AT91_PERIPH_B AT91_PINCTRL_NONE>;
					};

					pinctrl_tcb1_tclk1: tcb1_tclk1-0 {
						atmel,pins = <AT91_PIOA 3 AT91_PERIPH_B AT91_PINCTRL_NONE>;
					};

					pinctrl_tcb1_tclk2: tcb1_tclk2-0 {
						atmel,pins = <AT91_PIOD 9 AT91_PERIPH_B AT91_PINCTRL_NONE>;
					};

					pinctrl_tcb1_tioa0: tcb1_tioa0-0 {
						atmel,pins = <AT91_PIOA 1 AT91_PERIPH_B AT91_PINCTRL_NONE>;
					};

					pinctrl_tcb1_tioa1: tcb1_tioa1-0 {
						atmel,pins = <AT91_PIOA 4 AT91_PERIPH_B AT91_PINCTRL_NONE>;
					};

					pinctrl_tcb1_tioa2: tcb1_tioa2-0 {
						atmel,pins = <AT91_PIOD 7 AT91_PERIPH_B AT91_PINCTRL_NONE>;
					};

					pinctrl_tcb1_tiob0: tcb1_tiob0-0 {
						atmel,pins = <AT91_PIOA 2 AT91_PERIPH_B AT91_PINCTRL_NONE>;
					};

					pinctrl_tcb1_tiob1: tcb1_tiob1-0 {
						atmel,pins = <AT91_PIOA 5 AT91_PERIPH_B AT91_PINCTRL_NONE>;
					};

					pinctrl_tcb1_tiob2: tcb1_tiob2-0 {
						atmel,pins = <AT91_PIOD 8 AT91_PERIPH_B AT91_PINCTRL_NONE>;
					};
				};

				fb {
					pinctrl_fb: fb-0 {
						atmel,pins =
							<AT91_PIOE 0 AT91_PERIPH_A AT91_PINCTRL_NONE	/* PE0 periph A */
							 AT91_PIOE 2 AT91_PERIPH_A AT91_PINCTRL_NONE	/* PE2 periph A */
							 AT91_PIOE 3 AT91_PERIPH_A AT91_PINCTRL_NONE	/* PE3 periph A */
							 AT91_PIOE 4 AT91_PERIPH_A AT91_PINCTRL_NONE	/* PE4 periph A */
							 AT91_PIOE 5 AT91_PERIPH_A AT91_PINCTRL_NONE	/* PE5 periph A */
							 AT91_PIOE 6 AT91_PERIPH_A AT91_PINCTRL_NONE	/* PE6 periph A */
							 AT91_PIOE 7 AT91_PERIPH_A AT91_PINCTRL_NONE	/* PE7 periph A */
							 AT91_PIOE 8 AT91_PERIPH_A AT91_PINCTRL_NONE	/* PE8 periph A */
							 AT91_PIOE 9 AT91_PERIPH_A AT91_PINCTRL_NONE	/* PE9 periph A */
							 AT91_PIOE 10 AT91_PERIPH_A AT91_PINCTRL_NONE	/* PE10 periph A */
							 AT91_PIOE 11 AT91_PERIPH_A AT91_PINCTRL_NONE	/* PE11 periph A */
							 AT91_PIOE 12 AT91_PERIPH_A AT91_PINCTRL_NONE	/* PE12 periph A */
							 AT91_PIOE 13 AT91_PERIPH_A AT91_PINCTRL_NONE	/* PE13 periph A */
							 AT91_PIOE 14 AT91_PERIPH_A AT91_PINCTRL_NONE	/* PE14 periph A */
							 AT91_PIOE 15 AT91_PERIPH_A AT91_PINCTRL_NONE	/* PE15 periph A */
							 AT91_PIOE 16 AT91_PERIPH_A AT91_PINCTRL_NONE	/* PE16 periph A */
							 AT91_PIOE 17 AT91_PERIPH_A AT91_PINCTRL_NONE	/* PE17 periph A */
							 AT91_PIOE 18 AT91_PERIPH_A AT91_PINCTRL_NONE	/* PE18 periph A */
							 AT91_PIOE 19 AT91_PERIPH_A AT91_PINCTRL_NONE	/* PE19 periph A */
							 AT91_PIOE 20 AT91_PERIPH_A AT91_PINCTRL_NONE	/* PE20 periph A */
							 AT91_PIOE 21 AT91_PERIPH_A AT91_PINCTRL_NONE	/* PE21 periph A */
							 AT91_PIOE 22 AT91_PERIPH_A AT91_PINCTRL_NONE	/* PE22 periph A */
							 AT91_PIOE 23 AT91_PERIPH_A AT91_PINCTRL_NONE	/* PE23 periph A */
							 AT91_PIOE 24 AT91_PERIPH_A AT91_PINCTRL_NONE	/* PE24 periph A */
							 AT91_PIOE 25 AT91_PERIPH_A AT91_PINCTRL_NONE	/* PE25 periph A */
							 AT91_PIOE 26 AT91_PERIPH_A AT91_PINCTRL_NONE	/* PE26 periph A */
							 AT91_PIOE 27 AT91_PERIPH_A AT91_PINCTRL_NONE	/* PE27 periph A */
							 AT91_PIOE 28 AT91_PERIPH_A AT91_PINCTRL_NONE	/* PE28 periph A */
							 AT91_PIOE 29 AT91_PERIPH_A AT91_PINCTRL_NONE	/* PE29 periph A */
							 AT91_PIOE 30 AT91_PERIPH_A AT91_PINCTRL_NONE>;	/* PE30 periph A */
					};
				};

				pioA: gpio@fffff200 {
					compatible = "atmel,at91rm9200-gpio";
					reg = <0xfffff200 0x200>;
					interrupts = <2 IRQ_TYPE_LEVEL_HIGH 1>;
					#gpio-cells = <2>;
					gpio-controller;
					interrupt-controller;
					#interrupt-cells = <2>;
					clocks = <&pioA_clk>;
				};

				pioB: gpio@fffff400 {
					compatible = "atmel,at91rm9200-gpio";
					reg = <0xfffff400 0x200>;
					interrupts = <3 IRQ_TYPE_LEVEL_HIGH 1>;
					#gpio-cells = <2>;
					gpio-controller;
					interrupt-controller;
					#interrupt-cells = <2>;
					clocks = <&pioB_clk>;
				};

				pioC: gpio@fffff600 {
					compatible = "atmel,at91rm9200-gpio";
					reg = <0xfffff600 0x200>;
					interrupts = <4 IRQ_TYPE_LEVEL_HIGH 1>;
					#gpio-cells = <2>;
					gpio-controller;
					interrupt-controller;
					#interrupt-cells = <2>;
					clocks = <&pioC_clk>;
				};

				pioD: gpio@fffff800 {
					compatible = "atmel,at91rm9200-gpio";
					reg = <0xfffff800 0x200>;
					interrupts = <5 IRQ_TYPE_LEVEL_HIGH 1>;
					#gpio-cells = <2>;
					gpio-controller;
					interrupt-controller;
					#interrupt-cells = <2>;
					clocks = <&pioDE_clk>;
				};

				pioE: gpio@fffffa00 {
					compatible = "atmel,at91rm9200-gpio";
					reg = <0xfffffa00 0x200>;
					interrupts = <5 IRQ_TYPE_LEVEL_HIGH 1>;
					#gpio-cells = <2>;
					gpio-controller;
					interrupt-controller;
					#interrupt-cells = <2>;
					clocks = <&pioDE_clk>;
				};
			};

			dbgu: serial@ffffee00 {
				compatible = "atmel,at91sam9260-usart";
				reg = <0xffffee00 0x200>;
				interrupts = <1 IRQ_TYPE_LEVEL_HIGH 7>;
				pinctrl-names = "default";
				pinctrl-0 = <&pinctrl_dbgu>;
				clocks = <&mck>;
				clock-names = "usart";
				status = "disabled";
			};

			usart0: serial@fff8c000 {
				compatible = "atmel,at91sam9260-usart";
				reg = <0xfff8c000 0x200>;
				interrupts = <7 IRQ_TYPE_LEVEL_HIGH 5>;
				atmel,use-dma-rx;
				atmel,use-dma-tx;
				pinctrl-names = "default";
				pinctrl-0 = <&pinctrl_usart0>;
				clocks = <&usart0_clk>;
				clock-names = "usart";
				status = "disabled";
			};

			usart1: serial@fff90000 {
				compatible = "atmel,at91sam9260-usart";
				reg = <0xfff90000 0x200>;
				interrupts = <8 IRQ_TYPE_LEVEL_HIGH 5>;
				atmel,use-dma-rx;
				atmel,use-dma-tx;
				pinctrl-names = "default";
				pinctrl-0 = <&pinctrl_usart1>;
				clocks = <&usart1_clk>;
				clock-names = "usart";
				status = "disabled";
			};

			usart2: serial@fff94000 {
				compatible = "atmel,at91sam9260-usart";
				reg = <0xfff94000 0x200>;
				interrupts = <9 IRQ_TYPE_LEVEL_HIGH 5>;
				atmel,use-dma-rx;
				atmel,use-dma-tx;
				pinctrl-names = "default";
				pinctrl-0 = <&pinctrl_usart2>;
				clocks = <&usart2_clk>;
				clock-names = "usart";
				status = "disabled";
			};

			usart3: serial@fff98000 {
				compatible = "atmel,at91sam9260-usart";
				reg = <0xfff98000 0x200>;
				interrupts = <10 IRQ_TYPE_LEVEL_HIGH 5>;
				atmel,use-dma-rx;
				atmel,use-dma-tx;
				pinctrl-names = "default";
				pinctrl-0 = <&pinctrl_usart3>;
				clocks = <&usart3_clk>;
				clock-names = "usart";
				status = "disabled";
			};

			macb0: ethernet@fffbc000 {
				compatible = "cdns,at32ap7000-macb", "cdns,macb";
				reg = <0xfffbc000 0x100>;
				interrupts = <25 IRQ_TYPE_LEVEL_HIGH 3>;
				pinctrl-names = "default";
				pinctrl-0 = <&pinctrl_macb_rmii>;
				clocks = <&macb0_clk>, <&macb0_clk>;
				clock-names = "hclk", "pclk";
				status = "disabled";
			};

			i2c0: i2c@fff84000 {
				compatible = "atmel,at91sam9g10-i2c";
				reg = <0xfff84000 0x100>;
				interrupts = <12 IRQ_TYPE_LEVEL_HIGH 6>;
				pinctrl-names = "default";
				pinctrl-0 = <&pinctrl_i2c0>;
				#address-cells = <1>;
				#size-cells = <0>;
				clocks = <&twi0_clk>;
				status = "disabled";
			};

			i2c1: i2c@fff88000 {
				compatible = "atmel,at91sam9g10-i2c";
				reg = <0xfff88000 0x100>;
				interrupts = <13 IRQ_TYPE_LEVEL_HIGH 6>;
				pinctrl-names = "default";
				pinctrl-0 = <&pinctrl_i2c1>;
				#address-cells = <1>;
				#size-cells = <0>;
				clocks = <&twi1_clk>;
				status = "disabled";
			};

			ssc0: ssc@fff9c000 {
				compatible = "atmel,at91sam9g45-ssc";
				reg = <0xfff9c000 0x4000>;
				interrupts = <16 IRQ_TYPE_LEVEL_HIGH 5>;
				pinctrl-names = "default";
				pinctrl-0 = <&pinctrl_ssc0_tx &pinctrl_ssc0_rx>;
				clocks = <&ssc0_clk>;
				clock-names = "pclk";
				status = "disabled";
			};

			ssc1: ssc@fffa0000 {
				compatible = "atmel,at91sam9g45-ssc";
				reg = <0xfffa0000 0x4000>;
				interrupts = <17 IRQ_TYPE_LEVEL_HIGH 5>;
				pinctrl-names = "default";
				pinctrl-0 = <&pinctrl_ssc1_tx &pinctrl_ssc1_rx>;
				clocks = <&ssc1_clk>;
				clock-names = "pclk";
				status = "disabled";
			};

			adc0: adc@fffb0000 {
				#address-cells = <1>;
				#size-cells = <0>;
				compatible = "atmel,at91sam9g45-adc";
				reg = <0xfffb0000 0x100>;
				interrupts = <20 IRQ_TYPE_LEVEL_HIGH 0>;
				clocks = <&adc_clk>, <&adc_op_clk>;
				clock-names = "adc_clk", "adc_op_clk";
				atmel,adc-channels-used = <0xff>;
				atmel,adc-vref = <3300>;
				atmel,adc-startup-time = <40>;
				atmel,adc-res = <8 10>;
				atmel,adc-res-names = "lowres", "highres";
				atmel,adc-use-res = "highres";

				trigger@0 {
					reg = <0>;
					trigger-name = "external-rising";
					trigger-value = <0x1>;
					trigger-external;
				};
				trigger@1 {
					reg = <1>;
					trigger-name = "external-falling";
					trigger-value = <0x2>;
					trigger-external;
				};

				trigger@2 {
					reg = <2>;
					trigger-name = "external-any";
					trigger-value = <0x3>;
					trigger-external;
				};

				trigger@3 {
					reg = <3>;
					trigger-name = "continuous";
					trigger-value = <0x6>;
				};
			};

			pwm0: pwm@fffb8000 {
				compatible = "atmel,at91sam9rl-pwm";
				reg = <0xfffb8000 0x300>;
				interrupts = <19 IRQ_TYPE_LEVEL_HIGH 4>;
				#pwm-cells = <3>;
				clocks = <&pwm_clk>;
				status = "disabled";
			};

			mmc0: mmc@fff80000 {
				compatible = "atmel,hsmci";
				reg = <0xfff80000 0x600>;
				interrupts = <11 IRQ_TYPE_LEVEL_HIGH 0>;
				pinctrl-names = "default";
				dmas = <&dma 1 AT91_DMA_CFG_PER_ID(0)>;
				dma-names = "rxtx";
				#address-cells = <1>;
				#size-cells = <0>;
				clocks = <&mci0_clk>;
				clock-names = "mci_clk";
				status = "disabled";
			};

			mmc1: mmc@fffd0000 {
				compatible = "atmel,hsmci";
				reg = <0xfffd0000 0x600>;
				interrupts = <29 IRQ_TYPE_LEVEL_HIGH 0>;
				pinctrl-names = "default";
				dmas = <&dma 1 AT91_DMA_CFG_PER_ID(13)>;
				dma-names = "rxtx";
				#address-cells = <1>;
				#size-cells = <0>;
				clocks = <&mci1_clk>;
				clock-names = "mci_clk";
				status = "disabled";
			};

			watchdog@fffffd40 {
				compatible = "atmel,at91sam9260-wdt";
				reg = <0xfffffd40 0x10>;
				interrupts = <1 IRQ_TYPE_LEVEL_HIGH 7>;
				atmel,watchdog-type = "hardware";
				atmel,reset-type = "all";
				atmel,dbg-halt;
				atmel,idle-halt;
				status = "disabled";
			};

			spi0: spi@fffa4000 {
				#address-cells = <1>;
				#size-cells = <0>;
				compatible = "atmel,at91rm9200-spi";
				reg = <0xfffa4000 0x200>;
				interrupts = <14 4 3>;
				pinctrl-names = "default";
				pinctrl-0 = <&pinctrl_spi0>;
				clocks = <&spi0_clk>;
				clock-names = "spi_clk";
				status = "disabled";
			};

			spi1: spi@fffa8000 {
				#address-cells = <1>;
				#size-cells = <0>;
				compatible = "atmel,at91rm9200-spi";
				reg = <0xfffa8000 0x200>;
				interrupts = <15 4 3>;
				pinctrl-names = "default";
				pinctrl-0 = <&pinctrl_spi1>;
				clocks = <&spi1_clk>;
				clock-names = "spi_clk";
				status = "disabled";
			};

			usb2: gadget@fff78000 {
				#address-cells = <1>;
				#size-cells = <0>;
				compatible = "atmel,at91sam9g45-udc";
				reg = <0x00600000 0x80000
				       0xfff78000 0x400>;
				interrupts = <27 IRQ_TYPE_LEVEL_HIGH 0>;
				clocks = <&udphs_clk>, <&utmi>;
				clock-names = "pclk", "hclk";
				status = "disabled";

				ep0 {
					reg = <0>;
					atmel,fifo-size = <64>;
					atmel,nb-banks = <1>;
				};

				ep1 {
					reg = <1>;
					atmel,fifo-size = <1024>;
					atmel,nb-banks = <2>;
					atmel,can-dma;
					atmel,can-isoc;
				};

				ep2 {
					reg = <2>;
					atmel,fifo-size = <1024>;
					atmel,nb-banks = <2>;
					atmel,can-dma;
					atmel,can-isoc;
				};

				ep3 {
					reg = <3>;
					atmel,fifo-size = <1024>;
					atmel,nb-banks = <3>;
					atmel,can-dma;
				};

				ep4 {
					reg = <4>;
					atmel,fifo-size = <1024>;
					atmel,nb-banks = <3>;
					atmel,can-dma;
				};

				ep5 {
					reg = <5>;
					atmel,fifo-size = <1024>;
					atmel,nb-banks = <3>;
					atmel,can-dma;
					atmel,can-isoc;
				};

				ep6 {
					reg = <6>;
					atmel,fifo-size = <1024>;
					atmel,nb-banks = <3>;
					atmel,can-dma;
					atmel,can-isoc;
				};
			};

			ac97: sound@fffac000 {
				compatible = "atmel,at91sam9263-ac97c";
				reg = <0xfffac000 0x200>;
				interrupts = <24 IRQ_TYPE_LEVEL_HIGH 5>;
				pinctrl-names = "default";
				pinctrl-0 = <&pinctrl_ac97>;
				clocks = <&ac97_clk>;
				clock-names = "ac97_clk";
				status = "disabled";
			};

			sckc@fffffd50 {
				compatible = "atmel,at91sam9x5-sckc";
				reg = <0xfffffd50 0x4>;

				slow_osc: slow_osc {
					compatible = "atmel,at91sam9x5-clk-slow-osc";
					#clock-cells = <0>;
					atmel,startup-time-usec = <1200000>;
					clocks = <&slow_xtal>;
				};

				slow_rc_osc: slow_rc_osc {
					compatible = "atmel,at91sam9x5-clk-slow-rc-osc";
					#clock-cells = <0>;
					atmel,startup-time-usec = <75>;
					clock-frequency = <32768>;
					clock-accuracy = <50000000>;
				};

				clk32k: slck {
					compatible = "atmel,at91sam9x5-clk-slow";
					#clock-cells = <0>;
					clocks = <&slow_rc_osc &slow_osc>;
				};
			};

			rtc@fffffd20 {
				compatible = "atmel,at91sam9260-rtt";
				reg = <0xfffffd20 0x10>;
				interrupts = <1 IRQ_TYPE_LEVEL_HIGH 7>;
				clocks = <&clk32k>;
				status = "disabled";
			};

			rtc@fffffdb0 {
				compatible = "atmel,at91rm9200-rtc";
				reg = <0xfffffdb0 0x30>;
				interrupts = <1 IRQ_TYPE_LEVEL_HIGH 7>;
				status = "disabled";
			};

			gpbr: syscon@fffffd60 {
				compatible = "atmel,at91sam9260-gpbr", "syscon";
				reg = <0xfffffd60 0x10>;
				status = "disabled";
			};
		};

		fb0: fb@0x00500000 {
			compatible = "atmel,at91sam9g45-lcdc";
			reg = <0x00500000 0x1000>;
			interrupts = <23 IRQ_TYPE_LEVEL_HIGH 3>;
			pinctrl-names = "default";
			pinctrl-0 = <&pinctrl_fb>;
			clocks = <&lcd_clk>, <&lcd_clk>;
			clock-names = "hclk", "lcdc_clk";
			status = "disabled";
		};

		nand0: nand@40000000 {
			compatible = "atmel,at91rm9200-nand";
			#address-cells = <1>;
			#size-cells = <1>;
			reg = <0x40000000 0x10000000
			       0xffffe200 0x200
			      >;
			atmel,nand-addr-offset = <21>;
			atmel,nand-cmd-offset = <22>;
			atmel,nand-has-dma;
			pinctrl-names = "default";
			pinctrl-0 = <&pinctrl_nand>;
			gpios = <&pioC 8 GPIO_ACTIVE_HIGH
				 &pioC 14 GPIO_ACTIVE_HIGH
				 0
				>;
			status = "disabled";
		};

		isi: isi@fffb4000 {
			compatible = "atmel,at91sam9g45-isi";
			reg = <0xfffb4000 0x4000>;
			interrupts = <26 IRQ_TYPE_LEVEL_HIGH 5>;
			clocks = <&isi_clk>;
			clock-names = "isi_clk";
			pinctrl-names = "default";
			pinctrl-0 = <&pinctrl_isi_data_0_7>;
			status = "disabled";
			port {
				#address-cells = <1>;
				#size-cells = <0>;
			};
		};

		usb0: ohci@00700000 {
			compatible = "atmel,at91rm9200-ohci", "usb-ohci";
			reg = <0x00700000 0x100000>;
			interrupts = <22 IRQ_TYPE_LEVEL_HIGH 2>;
			clocks = <&usb>, <&uhphs_clk>, <&uhphs_clk>, <&uhpck>;
			clock-names = "usb_clk", "ohci_clk", "hclk", "uhpck";
			status = "disabled";
		};

		usb1: ehci@00800000 {
			compatible = "atmel,at91sam9g45-ehci", "usb-ehci";
			reg = <0x00800000 0x100000>;
			interrupts = <22 IRQ_TYPE_LEVEL_HIGH 2>;
<<<<<<< HEAD
			//TODO
			clocks = <&utmi>, <&uhphs_clk>, <&uhphs_clk>, <&uhpck>;
=======
			clocks = <&usb>, <&uhphs_clk>, <&uhphs_clk>, <&uhpck>;
>>>>>>> d6dc209c
			clock-names = "usb_clk", "ehci_clk", "hclk", "uhpck";
			status = "disabled";
		};
	};

	i2c@0 {
		compatible = "i2c-gpio";
		gpios = <&pioA 20 GPIO_ACTIVE_HIGH /* sda */
			 &pioA 21 GPIO_ACTIVE_HIGH /* scl */
			>;
		i2c-gpio,sda-open-drain;
		i2c-gpio,scl-open-drain;
		i2c-gpio,delay-us = <5>;	/* ~100 kHz */
		#address-cells = <1>;
		#size-cells = <0>;
		status = "disabled";
	};
};<|MERGE_RESOLUTION|>--- conflicted
+++ resolved
@@ -1328,12 +1328,8 @@
 			compatible = "atmel,at91sam9g45-ehci", "usb-ehci";
 			reg = <0x00800000 0x100000>;
 			interrupts = <22 IRQ_TYPE_LEVEL_HIGH 2>;
-<<<<<<< HEAD
 			//TODO
 			clocks = <&utmi>, <&uhphs_clk>, <&uhphs_clk>, <&uhpck>;
-=======
-			clocks = <&usb>, <&uhphs_clk>, <&uhphs_clk>, <&uhpck>;
->>>>>>> d6dc209c
 			clock-names = "usb_clk", "ehci_clk", "hclk", "uhpck";
 			status = "disabled";
 		};
