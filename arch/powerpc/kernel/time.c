/*
 * Common time routines among all ppc machines.
 *
 * Written by Cort Dougan (cort@cs.nmt.edu) to merge
 * Paul Mackerras' version and mine for PReP and Pmac.
 * MPC8xx/MBX changes by Dan Malek (dmalek@jlc.net).
 * Converted for 64-bit by Mike Corrigan (mikejc@us.ibm.com)
 *
 * First round of bugfixes by Gabriel Paubert (paubert@iram.es)
 * to make clock more stable (2.4.0-test5). The only thing
 * that this code assumes is that the timebases have been synchronized
 * by firmware on SMP and are never stopped (never do sleep
 * on SMP then, nap and doze are OK).
 * 
 * Speeded up do_gettimeofday by getting rid of references to
 * xtime (which required locks for consistency). (mikejc@us.ibm.com)
 *
 * TODO (not necessarily in this file):
 * - improve precision and reproducibility of timebase frequency
 * measurement at boot time. (for iSeries, we calibrate the timebase
 * against the Titan chip's clock.)
 * - for astronomical applications: add a new function to get
 * non ambiguous timestamps even around leap seconds. This needs
 * a new timestamp format and a good name.
 *
 * 1997-09-10  Updated NTP code according to technical memorandum Jan '96
 *             "A Kernel Model for Precision Timekeeping" by Dave Mills
 *
 *      This program is free software; you can redistribute it and/or
 *      modify it under the terms of the GNU General Public License
 *      as published by the Free Software Foundation; either version
 *      2 of the License, or (at your option) any later version.
 */

#include <linux/errno.h>
#include <linux/module.h>
#include <linux/sched.h>
#include <linux/kernel.h>
#include <linux/param.h>
#include <linux/string.h>
#include <linux/mm.h>
#include <linux/interrupt.h>
#include <linux/timex.h>
#include <linux/kernel_stat.h>
#include <linux/time.h>
#include <linux/init.h>
#include <linux/profile.h>
#include <linux/cpu.h>
#include <linux/security.h>
#include <linux/percpu.h>
#include <linux/rtc.h>
#include <linux/jiffies.h>
#include <linux/posix-timers.h>
#include <linux/irq.h>
#include <linux/delay.h>
#include <linux/irq_work.h>
#include <asm/trace.h>

#include <asm/io.h>
#include <asm/processor.h>
#include <asm/nvram.h>
#include <asm/cache.h>
#include <asm/machdep.h>
#include <asm/uaccess.h>
#include <asm/time.h>
#include <asm/prom.h>
#include <asm/irq.h>
#include <asm/div64.h>
#include <asm/smp.h>
#include <asm/vdso_datapage.h>
#include <asm/firmware.h>
#include <asm/cputime.h>
#ifdef CONFIG_PPC_ISERIES
#include <asm/iseries/it_lp_queue.h>
#include <asm/iseries/hv_call_xm.h>
#endif

/* powerpc clocksource/clockevent code */

#include <linux/clockchips.h>
#include <linux/clocksource.h>

static cycle_t rtc_read(struct clocksource *);
static struct clocksource clocksource_rtc = {
	.name         = "rtc",
	.rating       = 400,
	.flags        = CLOCK_SOURCE_IS_CONTINUOUS,
	.mask         = CLOCKSOURCE_MASK(64),
	.shift        = 22,
	.mult         = 0,	/* To be filled in */
	.read         = rtc_read,
};

static cycle_t timebase_read(struct clocksource *);
static struct clocksource clocksource_timebase = {
	.name         = "timebase",
	.rating       = 400,
	.flags        = CLOCK_SOURCE_IS_CONTINUOUS,
	.mask         = CLOCKSOURCE_MASK(64),
	.shift        = 22,
	.mult         = 0,	/* To be filled in */
	.read         = timebase_read,
};

#define DECREMENTER_MAX	0x7fffffff

static int decrementer_set_next_event(unsigned long evt,
				      struct clock_event_device *dev);
static void decrementer_set_mode(enum clock_event_mode mode,
				 struct clock_event_device *dev);

static struct clock_event_device decrementer_clockevent = {
       .name           = "decrementer",
       .rating         = 200,
       .shift          = 0,	/* To be filled in */
       .mult           = 0,	/* To be filled in */
       .irq            = 0,
       .set_next_event = decrementer_set_next_event,
       .set_mode       = decrementer_set_mode,
       .features       = CLOCK_EVT_FEAT_ONESHOT,
};

struct decrementer_clock {
	struct clock_event_device event;
	u64 next_tb;
};

static DEFINE_PER_CPU(struct decrementer_clock, decrementers);

#ifdef CONFIG_PPC_ISERIES
static unsigned long __initdata iSeries_recal_titan;
static signed long __initdata iSeries_recal_tb;

/* Forward declaration is only needed for iSereis compiles */
static void __init clocksource_init(void);
#endif

#define XSEC_PER_SEC (1024*1024)

#ifdef CONFIG_PPC64
#define SCALE_XSEC(xsec, max)	(((xsec) * max) / XSEC_PER_SEC)
#else
/* compute ((xsec << 12) * max) >> 32 */
#define SCALE_XSEC(xsec, max)	mulhwu((xsec) << 12, max)
#endif

unsigned long tb_ticks_per_jiffy;
unsigned long tb_ticks_per_usec = 100; /* sane default */
EXPORT_SYMBOL(tb_ticks_per_usec);
unsigned long tb_ticks_per_sec;
EXPORT_SYMBOL(tb_ticks_per_sec);	/* for cputime_t conversions */

DEFINE_SPINLOCK(rtc_lock);
EXPORT_SYMBOL_GPL(rtc_lock);

static u64 tb_to_ns_scale __read_mostly;
static unsigned tb_to_ns_shift __read_mostly;
static unsigned long boot_tb __read_mostly;

extern struct timezone sys_tz;
static long timezone_offset;

unsigned long ppc_proc_freq;
EXPORT_SYMBOL_GPL(ppc_proc_freq);
unsigned long ppc_tb_freq;
EXPORT_SYMBOL_GPL(ppc_tb_freq);

#ifdef CONFIG_VIRT_CPU_ACCOUNTING
/*
 * Factors for converting from cputime_t (timebase ticks) to
 * jiffies, milliseconds, seconds, and clock_t (1/USER_HZ seconds).
 * These are all stored as 0.64 fixed-point binary fractions.
 */
u64 __cputime_jiffies_factor;
EXPORT_SYMBOL(__cputime_jiffies_factor);
u64 __cputime_msec_factor;
EXPORT_SYMBOL(__cputime_msec_factor);
u64 __cputime_sec_factor;
EXPORT_SYMBOL(__cputime_sec_factor);
u64 __cputime_clockt_factor;
EXPORT_SYMBOL(__cputime_clockt_factor);
DEFINE_PER_CPU(unsigned long, cputime_last_delta);
DEFINE_PER_CPU(unsigned long, cputime_scaled_last_delta);

cputime_t cputime_one_jiffy;

void (*dtl_consumer)(struct dtl_entry *, u64);

static void calc_cputime_factors(void)
{
	struct div_result res;

	div128_by_32(HZ, 0, tb_ticks_per_sec, &res);
	__cputime_jiffies_factor = res.result_low;
	div128_by_32(1000, 0, tb_ticks_per_sec, &res);
	__cputime_msec_factor = res.result_low;
	div128_by_32(1, 0, tb_ticks_per_sec, &res);
	__cputime_sec_factor = res.result_low;
	div128_by_32(USER_HZ, 0, tb_ticks_per_sec, &res);
	__cputime_clockt_factor = res.result_low;
}

/*
 * Read the SPURR on systems that have it, otherwise the PURR,
 * or if that doesn't exist return the timebase value passed in.
 */
static u64 read_spurr(u64 tb)
{
	if (cpu_has_feature(CPU_FTR_SPURR))
		return mfspr(SPRN_SPURR);
	if (cpu_has_feature(CPU_FTR_PURR))
		return mfspr(SPRN_PURR);
	return tb;
}

#ifdef CONFIG_PPC_SPLPAR

/*
 * Scan the dispatch trace log and count up the stolen time.
 * Should be called with interrupts disabled.
 */
static u64 scan_dispatch_log(u64 stop_tb)
{
	u64 i = local_paca->dtl_ridx;
	struct dtl_entry *dtl = local_paca->dtl_curr;
	struct dtl_entry *dtl_end = local_paca->dispatch_log_end;
	struct lppaca *vpa = local_paca->lppaca_ptr;
	u64 tb_delta;
	u64 stolen = 0;
	u64 dtb;

	if (i == vpa->dtl_idx)
		return 0;
	while (i < vpa->dtl_idx) {
		if (dtl_consumer)
			dtl_consumer(dtl, i);
		dtb = dtl->timebase;
		tb_delta = dtl->enqueue_to_dispatch_time +
			dtl->ready_to_enqueue_time;
		barrier();
		if (i + N_DISPATCH_LOG < vpa->dtl_idx) {
			/* buffer has overflowed */
			i = vpa->dtl_idx - N_DISPATCH_LOG;
			dtl = local_paca->dispatch_log + (i % N_DISPATCH_LOG);
			continue;
		}
		if (dtb > stop_tb)
			break;
		stolen += tb_delta;
		++i;
		++dtl;
		if (dtl == dtl_end)
			dtl = local_paca->dispatch_log;
	}
	local_paca->dtl_ridx = i;
	local_paca->dtl_curr = dtl;
	return stolen;
}

/*
 * Accumulate stolen time by scanning the dispatch trace log.
 * Called on entry from user mode.
 */
void accumulate_stolen_time(void)
{
	u64 sst, ust;

	sst = scan_dispatch_log(get_paca()->starttime_user);
	ust = scan_dispatch_log(get_paca()->starttime);
	get_paca()->system_time -= sst;
	get_paca()->user_time -= ust;
	get_paca()->stolen_time += ust + sst;
}

static inline u64 calculate_stolen_time(u64 stop_tb)
{
	u64 stolen = 0;

	if (get_paca()->dtl_ridx != get_paca()->lppaca_ptr->dtl_idx) {
		stolen = scan_dispatch_log(stop_tb);
		get_paca()->system_time -= stolen;
	}

	stolen += get_paca()->stolen_time;
	get_paca()->stolen_time = 0;
	return stolen;
}

#else /* CONFIG_PPC_SPLPAR */
static inline u64 calculate_stolen_time(u64 stop_tb)
{
	return 0;
}

#endif /* CONFIG_PPC_SPLPAR */

/*
 * Account time for a transition between system, hard irq
 * or soft irq state.
 */
void account_system_vtime(struct task_struct *tsk)
{
	u64 now, nowscaled, delta, deltascaled;
	unsigned long flags;
	u64 stolen, udelta, sys_scaled, user_scaled;

	local_irq_save(flags);
	now = mftb();
	nowscaled = read_spurr(now);
	get_paca()->system_time += now - get_paca()->starttime;
	get_paca()->starttime = now;
	deltascaled = nowscaled - get_paca()->startspurr;
	get_paca()->startspurr = nowscaled;

	stolen = calculate_stolen_time(now);

	delta = get_paca()->system_time;
	get_paca()->system_time = 0;
	udelta = get_paca()->user_time - get_paca()->utime_sspurr;
	get_paca()->utime_sspurr = get_paca()->user_time;

	/*
	 * Because we don't read the SPURR on every kernel entry/exit,
	 * deltascaled includes both user and system SPURR ticks.
	 * Apportion these ticks to system SPURR ticks and user
	 * SPURR ticks in the same ratio as the system time (delta)
	 * and user time (udelta) values obtained from the timebase
	 * over the same interval.  The system ticks get accounted here;
	 * the user ticks get saved up in paca->user_time_scaled to be
	 * used by account_process_tick.
	 */
	sys_scaled = delta;
	user_scaled = udelta;
	if (deltascaled != delta + udelta) {
		if (udelta) {
			sys_scaled = deltascaled * delta / (delta + udelta);
			user_scaled = deltascaled - sys_scaled;
		} else {
			sys_scaled = deltascaled;
		}
	}
	get_paca()->user_time_scaled += user_scaled;

	if (in_irq() || idle_task(smp_processor_id()) != tsk) {
		account_system_time(tsk, 0, delta, sys_scaled);
		if (stolen)
			account_steal_time(stolen);
	} else {
		account_idle_time(delta + stolen);
	}
	local_irq_restore(flags);
}
EXPORT_SYMBOL_GPL(account_system_vtime);

/*
 * Transfer the user and system times accumulated in the paca
 * by the exception entry and exit code to the generic process
 * user and system time records.
 * Must be called with interrupts disabled.
 * Assumes that account_system_vtime() has been called recently
 * (i.e. since the last entry from usermode) so that
 * get_paca()->user_time_scaled is up to date.
 */
void account_process_tick(struct task_struct *tsk, int user_tick)
{
	cputime_t utime, utimescaled;

	utime = get_paca()->user_time;
	utimescaled = get_paca()->user_time_scaled;
	get_paca()->user_time = 0;
	get_paca()->user_time_scaled = 0;
	get_paca()->utime_sspurr = 0;
	account_user_time(tsk, utime, utimescaled);
}

#else /* ! CONFIG_VIRT_CPU_ACCOUNTING */
#define calc_cputime_factors()
#endif

void __delay(unsigned long loops)
{
	unsigned long start;
	int diff;

	if (__USE_RTC()) {
		start = get_rtcl();
		do {
			/* the RTCL register wraps at 1000000000 */
			diff = get_rtcl() - start;
			if (diff < 0)
				diff += 1000000000;
		} while (diff < loops);
	} else {
		start = get_tbl();
		while (get_tbl() - start < loops)
			HMT_low();
		HMT_medium();
	}
}
EXPORT_SYMBOL(__delay);

void udelay(unsigned long usecs)
{
	__delay(tb_ticks_per_usec * usecs);
}
EXPORT_SYMBOL(udelay);

#ifdef CONFIG_SMP
unsigned long profile_pc(struct pt_regs *regs)
{
	unsigned long pc = instruction_pointer(regs);

	if (in_lock_functions(pc))
		return regs->link;

	return pc;
}
EXPORT_SYMBOL(profile_pc);
#endif

#ifdef CONFIG_PPC_ISERIES

/* 
 * This function recalibrates the timebase based on the 49-bit time-of-day
 * value in the Titan chip.  The Titan is much more accurate than the value
 * returned by the service processor for the timebase frequency.  
 */

static int __init iSeries_tb_recal(void)
{
	unsigned long titan, tb;

	/* Make sure we only run on iSeries */
	if (!firmware_has_feature(FW_FEATURE_ISERIES))
		return -ENODEV;

	tb = get_tb();
	titan = HvCallXm_loadTod();
	if ( iSeries_recal_titan ) {
		unsigned long tb_ticks = tb - iSeries_recal_tb;
		unsigned long titan_usec = (titan - iSeries_recal_titan) >> 12;
		unsigned long new_tb_ticks_per_sec   = (tb_ticks * USEC_PER_SEC)/titan_usec;
		unsigned long new_tb_ticks_per_jiffy =
			DIV_ROUND_CLOSEST(new_tb_ticks_per_sec, HZ);
		long tick_diff = new_tb_ticks_per_jiffy - tb_ticks_per_jiffy;
		char sign = '+';		
		/* make sure tb_ticks_per_sec and tb_ticks_per_jiffy are consistent */
		new_tb_ticks_per_sec = new_tb_ticks_per_jiffy * HZ;

		if ( tick_diff < 0 ) {
			tick_diff = -tick_diff;
			sign = '-';
		}
		if ( tick_diff ) {
			if ( tick_diff < tb_ticks_per_jiffy/25 ) {
				printk( "Titan recalibrate: new tb_ticks_per_jiffy = %lu (%c%ld)\n",
						new_tb_ticks_per_jiffy, sign, tick_diff );
				tb_ticks_per_jiffy = new_tb_ticks_per_jiffy;
				tb_ticks_per_sec   = new_tb_ticks_per_sec;
				calc_cputime_factors();
				vdso_data->tb_ticks_per_sec = tb_ticks_per_sec;
				setup_cputime_one_jiffy();
			}
			else {
				printk( "Titan recalibrate: FAILED (difference > 4 percent)\n"
					"                   new tb_ticks_per_jiffy = %lu\n"
					"                   old tb_ticks_per_jiffy = %lu\n",
					new_tb_ticks_per_jiffy, tb_ticks_per_jiffy );
			}
		}
	}
	iSeries_recal_titan = titan;
	iSeries_recal_tb = tb;

	/* Called here as now we know accurate values for the timebase */
	clocksource_init();
	return 0;
}
late_initcall(iSeries_tb_recal);

/* Called from platform early init */
void __init iSeries_time_init_early(void)
{
	iSeries_recal_tb = get_tb();
	iSeries_recal_titan = HvCallXm_loadTod();
}
#endif /* CONFIG_PPC_ISERIES */

#ifdef CONFIG_IRQ_WORK

/*
 * 64-bit uses a byte in the PACA, 32-bit uses a per-cpu variable...
 */
#ifdef CONFIG_PPC64
static inline unsigned long test_irq_work_pending(void)
{
	unsigned long x;

	asm volatile("lbz %0,%1(13)"
		: "=r" (x)
		: "i" (offsetof(struct paca_struct, irq_work_pending)));
	return x;
}

static inline void set_irq_work_pending_flag(void)
{
	asm volatile("stb %0,%1(13)" : :
		"r" (1),
		"i" (offsetof(struct paca_struct, irq_work_pending)));
}

static inline void clear_irq_work_pending(void)
{
	asm volatile("stb %0,%1(13)" : :
		"r" (0),
		"i" (offsetof(struct paca_struct, irq_work_pending)));
}

#else /* 32-bit */

DEFINE_PER_CPU(u8, irq_work_pending);

#define set_irq_work_pending_flag()	__get_cpu_var(irq_work_pending) = 1
#define test_irq_work_pending()		__get_cpu_var(irq_work_pending)
#define clear_irq_work_pending()	__get_cpu_var(irq_work_pending) = 0

#endif /* 32 vs 64 bit */

void set_irq_work_pending(void)
{
	preempt_disable();
	set_irq_work_pending_flag();
	set_dec(1);
	preempt_enable();
}

#else  /* CONFIG_IRQ_WORK */

#define test_irq_work_pending()	0
#define clear_irq_work_pending()

#endif /* CONFIG_IRQ_WORK */

/*
 * For iSeries shared processors, we have to let the hypervisor
 * set the hardware decrementer.  We set a virtual decrementer
 * in the lppaca and call the hypervisor if the virtual
 * decrementer is less than the current value in the hardware
 * decrementer. (almost always the new decrementer value will
 * be greater than the current hardware decementer so the hypervisor
 * call will not be needed)
 */

/*
 * timer_interrupt - gets called when the decrementer overflows,
 * with interrupts disabled.
 */
void timer_interrupt(struct pt_regs * regs)
{
	struct pt_regs *old_regs;
	struct decrementer_clock *decrementer =  &__get_cpu_var(decrementers);
	struct clock_event_device *evt = &decrementer->event;
	u64 now;

	trace_timer_interrupt_entry(regs);

	__get_cpu_var(irq_stat).timer_irqs++;

	/* Ensure a positive value is written to the decrementer, or else
	 * some CPUs will continuue to take decrementer exceptions */
	set_dec(DECREMENTER_MAX);

#if defined(CONFIG_PPC32) && defined(CONFIG_PMAC)
	if (atomic_read(&ppc_n_lost_interrupts) != 0)
		do_IRQ(regs);
#endif

	old_regs = set_irq_regs(regs);
	irq_enter();

<<<<<<< HEAD
	calculate_steal_time();

	if (test_irq_work_pending()) {
		clear_irq_work_pending();
		irq_work_run();
=======
	if (test_perf_event_pending()) {
		clear_perf_event_pending();
		perf_event_do_pending();
>>>>>>> 6a1c9dfe
	}

#ifdef CONFIG_PPC_ISERIES
	if (firmware_has_feature(FW_FEATURE_ISERIES))
		get_lppaca()->int_dword.fields.decr_int = 0;
#endif

	now = get_tb_or_rtc();
	if (now >= decrementer->next_tb) {
		decrementer->next_tb = ~(u64)0;
		if (evt->event_handler)
			evt->event_handler(evt);
	} else {
		now = decrementer->next_tb - now;
		if (now <= DECREMENTER_MAX)
			set_dec((int)now);
	}

#ifdef CONFIG_PPC_ISERIES
	if (firmware_has_feature(FW_FEATURE_ISERIES) && hvlpevent_is_pending())
		process_hvlpevents();
#endif

#ifdef CONFIG_PPC64
	/* collect purr register values often, for accurate calculations */
	if (firmware_has_feature(FW_FEATURE_SPLPAR)) {
		struct cpu_usage *cu = &__get_cpu_var(cpu_usage_array);
		cu->current_tb = mfspr(SPRN_PURR);
	}
#endif

	irq_exit();
	set_irq_regs(old_regs);

	trace_timer_interrupt_exit(regs);
}

#ifdef CONFIG_SUSPEND
static void generic_suspend_disable_irqs(void)
{
	/* Disable the decrementer, so that it doesn't interfere
	 * with suspending.
	 */

	set_dec(0x7fffffff);
	local_irq_disable();
	set_dec(0x7fffffff);
}

static void generic_suspend_enable_irqs(void)
{
	local_irq_enable();
}

/* Overrides the weak version in kernel/power/main.c */
void arch_suspend_disable_irqs(void)
{
	if (ppc_md.suspend_disable_irqs)
		ppc_md.suspend_disable_irqs();
	generic_suspend_disable_irqs();
}

/* Overrides the weak version in kernel/power/main.c */
void arch_suspend_enable_irqs(void)
{
	generic_suspend_enable_irqs();
	if (ppc_md.suspend_enable_irqs)
		ppc_md.suspend_enable_irqs();
}
#endif

/*
 * Scheduler clock - returns current time in nanosec units.
 *
 * Note: mulhdu(a, b) (multiply high double unsigned) returns
 * the high 64 bits of a * b, i.e. (a * b) >> 64, where a and b
 * are 64-bit unsigned numbers.
 */
unsigned long long sched_clock(void)
{
	if (__USE_RTC())
		return get_rtc();
	return mulhdu(get_tb() - boot_tb, tb_to_ns_scale) << tb_to_ns_shift;
}

static int __init get_freq(char *name, int cells, unsigned long *val)
{
	struct device_node *cpu;
	const unsigned int *fp;
	int found = 0;

	/* The cpu node should have timebase and clock frequency properties */
	cpu = of_find_node_by_type(NULL, "cpu");

	if (cpu) {
		fp = of_get_property(cpu, name, NULL);
		if (fp) {
			found = 1;
			*val = of_read_ulong(fp, cells);
		}

		of_node_put(cpu);
	}

	return found;
}

/* should become __cpuinit when secondary_cpu_time_init also is */
void start_cpu_decrementer(void)
{
#if defined(CONFIG_BOOKE) || defined(CONFIG_40x)
	/* Clear any pending timer interrupts */
	mtspr(SPRN_TSR, TSR_ENW | TSR_WIS | TSR_DIS | TSR_FIS);

	/* Enable decrementer interrupt */
	mtspr(SPRN_TCR, TCR_DIE);
#endif /* defined(CONFIG_BOOKE) || defined(CONFIG_40x) */
}

void __init generic_calibrate_decr(void)
{
	ppc_tb_freq = DEFAULT_TB_FREQ;		/* hardcoded default */

	if (!get_freq("ibm,extended-timebase-frequency", 2, &ppc_tb_freq) &&
	    !get_freq("timebase-frequency", 1, &ppc_tb_freq)) {

		printk(KERN_ERR "WARNING: Estimating decrementer frequency "
				"(not found)\n");
	}

	ppc_proc_freq = DEFAULT_PROC_FREQ;	/* hardcoded default */

	if (!get_freq("ibm,extended-clock-frequency", 2, &ppc_proc_freq) &&
	    !get_freq("clock-frequency", 1, &ppc_proc_freq)) {

		printk(KERN_ERR "WARNING: Estimating processor frequency "
				"(not found)\n");
	}
}

int update_persistent_clock(struct timespec now)
{
	struct rtc_time tm;

	if (!ppc_md.set_rtc_time)
		return 0;

	to_tm(now.tv_sec + 1 + timezone_offset, &tm);
	tm.tm_year -= 1900;
	tm.tm_mon -= 1;

	return ppc_md.set_rtc_time(&tm);
}

static void __read_persistent_clock(struct timespec *ts)
{
	struct rtc_time tm;
	static int first = 1;

	ts->tv_nsec = 0;
	/* XXX this is a litle fragile but will work okay in the short term */
	if (first) {
		first = 0;
		if (ppc_md.time_init)
			timezone_offset = ppc_md.time_init();

		/* get_boot_time() isn't guaranteed to be safe to call late */
		if (ppc_md.get_boot_time) {
			ts->tv_sec = ppc_md.get_boot_time() - timezone_offset;
			return;
		}
	}
	if (!ppc_md.get_rtc_time) {
		ts->tv_sec = 0;
		return;
	}
	ppc_md.get_rtc_time(&tm);

	ts->tv_sec = mktime(tm.tm_year+1900, tm.tm_mon+1, tm.tm_mday,
			    tm.tm_hour, tm.tm_min, tm.tm_sec);
}

void read_persistent_clock(struct timespec *ts)
{
	__read_persistent_clock(ts);

	/* Sanitize it in case real time clock is set below EPOCH */
	if (ts->tv_sec < 0) {
		ts->tv_sec = 0;
		ts->tv_nsec = 0;
	}
		
}

/* clocksource code */
static cycle_t rtc_read(struct clocksource *cs)
{
	return (cycle_t)get_rtc();
}

static cycle_t timebase_read(struct clocksource *cs)
{
	return (cycle_t)get_tb();
}

void update_vsyscall(struct timespec *wall_time, struct timespec *wtm,
			struct clocksource *clock, u32 mult)
{
	u64 new_tb_to_xs, new_stamp_xsec;
	u32 frac_sec;

	if (clock != &clocksource_timebase)
		return;

	/* Make userspace gettimeofday spin until we're done. */
	++vdso_data->tb_update_count;
	smp_mb();

	/* XXX this assumes clock->shift == 22 */
	/* 4611686018 ~= 2^(20+64-22) / 1e9 */
	new_tb_to_xs = (u64) mult * 4611686018ULL;
	new_stamp_xsec = (u64) wall_time->tv_nsec * XSEC_PER_SEC;
	do_div(new_stamp_xsec, 1000000000);
	new_stamp_xsec += (u64) wall_time->tv_sec * XSEC_PER_SEC;

	BUG_ON(wall_time->tv_nsec >= NSEC_PER_SEC);
	/* this is tv_nsec / 1e9 as a 0.32 fraction */
	frac_sec = ((u64) wall_time->tv_nsec * 18446744073ULL) >> 32;

	/*
	 * tb_update_count is used to allow the userspace gettimeofday code
	 * to assure itself that it sees a consistent view of the tb_to_xs and
	 * stamp_xsec variables.  It reads the tb_update_count, then reads
	 * tb_to_xs and stamp_xsec and then reads tb_update_count again.  If
	 * the two values of tb_update_count match and are even then the
	 * tb_to_xs and stamp_xsec values are consistent.  If not, then it
	 * loops back and reads them again until this criteria is met.
	 * We expect the caller to have done the first increment of
	 * vdso_data->tb_update_count already.
	 */
	vdso_data->tb_orig_stamp = clock->cycle_last;
	vdso_data->stamp_xsec = new_stamp_xsec;
	vdso_data->tb_to_xs = new_tb_to_xs;
	vdso_data->wtom_clock_sec = wtm->tv_sec;
	vdso_data->wtom_clock_nsec = wtm->tv_nsec;
	vdso_data->stamp_xtime = *wall_time;
	vdso_data->stamp_sec_fraction = frac_sec;
	smp_wmb();
	++(vdso_data->tb_update_count);
}

void update_vsyscall_tz(void)
{
	/* Make userspace gettimeofday spin until we're done. */
	++vdso_data->tb_update_count;
	smp_mb();
	vdso_data->tz_minuteswest = sys_tz.tz_minuteswest;
	vdso_data->tz_dsttime = sys_tz.tz_dsttime;
	smp_mb();
	++vdso_data->tb_update_count;
}

static void __init clocksource_init(void)
{
	struct clocksource *clock;

	if (__USE_RTC())
		clock = &clocksource_rtc;
	else
		clock = &clocksource_timebase;

	clock->mult = clocksource_hz2mult(tb_ticks_per_sec, clock->shift);

	if (clocksource_register(clock)) {
		printk(KERN_ERR "clocksource: %s is already registered\n",
		       clock->name);
		return;
	}

	printk(KERN_INFO "clocksource: %s mult[%x] shift[%d] registered\n",
	       clock->name, clock->mult, clock->shift);
}

static int decrementer_set_next_event(unsigned long evt,
				      struct clock_event_device *dev)
{
	__get_cpu_var(decrementers).next_tb = get_tb_or_rtc() + evt;
	set_dec(evt);
	return 0;
}

static void decrementer_set_mode(enum clock_event_mode mode,
				 struct clock_event_device *dev)
{
	if (mode != CLOCK_EVT_MODE_ONESHOT)
		decrementer_set_next_event(DECREMENTER_MAX, dev);
}

static inline uint64_t div_sc64(unsigned long ticks, unsigned long nsec,
				int shift)
{
	uint64_t tmp = ((uint64_t)ticks) << shift;

	do_div(tmp, nsec);
	return tmp;
}

static void __init setup_clockevent_multiplier(unsigned long hz)
{
	u64 mult, shift = 32;

	while (1) {
		mult = div_sc64(hz, NSEC_PER_SEC, shift);
		if (mult && (mult >> 32UL) == 0UL)
			break;

		shift--;
	}

	decrementer_clockevent.shift = shift;
	decrementer_clockevent.mult = mult;
}

static void register_decrementer_clockevent(int cpu)
{
	struct clock_event_device *dec = &per_cpu(decrementers, cpu).event;

	*dec = decrementer_clockevent;
	dec->cpumask = cpumask_of(cpu);

	printk_once(KERN_DEBUG "clockevent: %s mult[%x] shift[%d] cpu[%d]\n",
		    dec->name, dec->mult, dec->shift, cpu);

	clockevents_register_device(dec);
}

static void __init init_decrementer_clockevent(void)
{
	int cpu = smp_processor_id();

	setup_clockevent_multiplier(ppc_tb_freq);
	decrementer_clockevent.max_delta_ns =
		clockevent_delta2ns(DECREMENTER_MAX, &decrementer_clockevent);
	decrementer_clockevent.min_delta_ns =
		clockevent_delta2ns(2, &decrementer_clockevent);

	register_decrementer_clockevent(cpu);
}

void secondary_cpu_time_init(void)
{
	/* Start the decrementer on CPUs that have manual control
	 * such as BookE
	 */
	start_cpu_decrementer();

	/* FIME: Should make unrelatred change to move snapshot_timebase
	 * call here ! */
	register_decrementer_clockevent(smp_processor_id());
}

/* This function is only called on the boot processor */
void __init time_init(void)
{
	struct div_result res;
	u64 scale;
	unsigned shift;

	if (__USE_RTC()) {
		/* 601 processor: dec counts down by 128 every 128ns */
		ppc_tb_freq = 1000000000;
	} else {
		/* Normal PowerPC with timebase register */
		ppc_md.calibrate_decr();
		printk(KERN_DEBUG "time_init: decrementer frequency = %lu.%.6lu MHz\n",
		       ppc_tb_freq / 1000000, ppc_tb_freq % 1000000);
		printk(KERN_DEBUG "time_init: processor frequency   = %lu.%.6lu MHz\n",
		       ppc_proc_freq / 1000000, ppc_proc_freq % 1000000);
	}

	tb_ticks_per_jiffy = ppc_tb_freq / HZ;
	tb_ticks_per_sec = ppc_tb_freq;
	tb_ticks_per_usec = ppc_tb_freq / 1000000;
	calc_cputime_factors();
	setup_cputime_one_jiffy();

	/*
	 * Compute scale factor for sched_clock.
	 * The calibrate_decr() function has set tb_ticks_per_sec,
	 * which is the timebase frequency.
	 * We compute 1e9 * 2^64 / tb_ticks_per_sec and interpret
	 * the 128-bit result as a 64.64 fixed-point number.
	 * We then shift that number right until it is less than 1.0,
	 * giving us the scale factor and shift count to use in
	 * sched_clock().
	 */
	div128_by_32(1000000000, 0, tb_ticks_per_sec, &res);
	scale = res.result_low;
	for (shift = 0; res.result_high != 0; ++shift) {
		scale = (scale >> 1) | (res.result_high << 63);
		res.result_high >>= 1;
	}
	tb_to_ns_scale = scale;
	tb_to_ns_shift = shift;
	/* Save the current timebase to pretty up CONFIG_PRINTK_TIME */
	boot_tb = get_tb_or_rtc();

	/* If platform provided a timezone (pmac), we correct the time */
        if (timezone_offset) {
		sys_tz.tz_minuteswest = -timezone_offset / 60;
		sys_tz.tz_dsttime = 0;
        }

	vdso_data->tb_update_count = 0;
	vdso_data->tb_ticks_per_sec = tb_ticks_per_sec;

	/* Start the decrementer on CPUs that have manual control
	 * such as BookE
	 */
	start_cpu_decrementer();

	/* Register the clocksource, if we're not running on iSeries */
	if (!firmware_has_feature(FW_FEATURE_ISERIES))
		clocksource_init();

	init_decrementer_clockevent();
}


#define FEBRUARY	2
#define	STARTOFTIME	1970
#define SECDAY		86400L
#define SECYR		(SECDAY * 365)
#define	leapyear(year)		((year) % 4 == 0 && \
				 ((year) % 100 != 0 || (year) % 400 == 0))
#define	days_in_year(a) 	(leapyear(a) ? 366 : 365)
#define	days_in_month(a) 	(month_days[(a) - 1])

static int month_days[12] = {
	31, 28, 31, 30, 31, 30, 31, 31, 30, 31, 30, 31
};

/*
 * This only works for the Gregorian calendar - i.e. after 1752 (in the UK)
 */
void GregorianDay(struct rtc_time * tm)
{
	int leapsToDate;
	int lastYear;
	int day;
	int MonthOffset[] = { 0, 31, 59, 90, 120, 151, 181, 212, 243, 273, 304, 334 };

	lastYear = tm->tm_year - 1;

	/*
	 * Number of leap corrections to apply up to end of last year
	 */
	leapsToDate = lastYear / 4 - lastYear / 100 + lastYear / 400;

	/*
	 * This year is a leap year if it is divisible by 4 except when it is
	 * divisible by 100 unless it is divisible by 400
	 *
	 * e.g. 1904 was a leap year, 1900 was not, 1996 is, and 2000 was
	 */
	day = tm->tm_mon > 2 && leapyear(tm->tm_year);

	day += lastYear*365 + leapsToDate + MonthOffset[tm->tm_mon-1] +
		   tm->tm_mday;

	tm->tm_wday = day % 7;
}

void to_tm(int tim, struct rtc_time * tm)
{
	register int    i;
	register long   hms, day;

	day = tim / SECDAY;
	hms = tim % SECDAY;

	/* Hours, minutes, seconds are easy */
	tm->tm_hour = hms / 3600;
	tm->tm_min = (hms % 3600) / 60;
	tm->tm_sec = (hms % 3600) % 60;

	/* Number of years in days */
	for (i = STARTOFTIME; day >= days_in_year(i); i++)
		day -= days_in_year(i);
	tm->tm_year = i;

	/* Number of months in days left */
	if (leapyear(tm->tm_year))
		days_in_month(FEBRUARY) = 29;
	for (i = 1; day >= days_in_month(i); i++)
		day -= days_in_month(i);
	days_in_month(FEBRUARY) = 28;
	tm->tm_mon = i;

	/* Days are what is left over (+1) from all that. */
	tm->tm_mday = day + 1;

	/*
	 * Determine the day of week
	 */
	GregorianDay(tm);
}

/*
 * Divide a 128-bit dividend by a 32-bit divisor, leaving a 128 bit
 * result.
 */
void div128_by_32(u64 dividend_high, u64 dividend_low,
		  unsigned divisor, struct div_result *dr)
{
	unsigned long a, b, c, d;
	unsigned long w, x, y, z;
	u64 ra, rb, rc;

	a = dividend_high >> 32;
	b = dividend_high & 0xffffffff;
	c = dividend_low >> 32;
	d = dividend_low & 0xffffffff;

	w = a / divisor;
	ra = ((u64)(a - (w * divisor)) << 32) + b;

	rb = ((u64) do_div(ra, divisor) << 32) + c;
	x = ra;

	rc = ((u64) do_div(rb, divisor) << 32) + d;
	y = rb;

	do_div(rc, divisor);
	z = rc;

	dr->result_high = ((u64)w << 32) + x;
	dr->result_low  = ((u64)y << 32) + z;

}

/* We don't need to calibrate delay, we use the CPU timebase for that */
void calibrate_delay(void)
{
	/* Some generic code (such as spinlock debug) use loops_per_jiffy
	 * as the number of __delay(1) in a jiffy, so make it so
	 */
	loops_per_jiffy = tb_ticks_per_jiffy;
}

static int __init rtc_init(void)
{
	struct platform_device *pdev;

	if (!ppc_md.get_rtc_time)
		return -ENODEV;

	pdev = platform_device_register_simple("rtc-generic", -1, NULL, 0);
	if (IS_ERR(pdev))
		return PTR_ERR(pdev);

	return 0;
}

module_init(rtc_init);<|MERGE_RESOLUTION|>--- conflicted
+++ resolved
@@ -578,17 +578,9 @@
 	old_regs = set_irq_regs(regs);
 	irq_enter();
 
-<<<<<<< HEAD
-	calculate_steal_time();
-
 	if (test_irq_work_pending()) {
 		clear_irq_work_pending();
 		irq_work_run();
-=======
-	if (test_perf_event_pending()) {
-		clear_perf_event_pending();
-		perf_event_do_pending();
->>>>>>> 6a1c9dfe
 	}
 
 #ifdef CONFIG_PPC_ISERIES
