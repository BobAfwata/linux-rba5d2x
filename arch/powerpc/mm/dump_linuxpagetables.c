/*
 * Copyright 2016, Rashmica Gupta, IBM Corp.
 *
 * This traverses the kernel pagetables and dumps the
 * information about the used sections of memory to
 * /sys/kernel/debug/kernel_pagetables.
 *
 * Derived from the arm64 implementation:
 * Copyright (c) 2014, The Linux Foundation, Laura Abbott.
 * (C) Copyright 2008 Intel Corporation, Arjan van de Ven.
 *
 * This program is free software; you can redistribute it and/or
 * modify it under the terms of the GNU General Public License
 * as published by the Free Software Foundation; version 2
 * of the License.
 */
#include <linux/debugfs.h>
#include <linux/fs.h>
#include <linux/hugetlb.h>
#include <linux/io.h>
#include <linux/mm.h>
#include <linux/sched.h>
#include <linux/seq_file.h>
#include <asm/fixmap.h>
#include <asm/pgtable.h>
#include <linux/const.h>
#include <asm/page.h>
#include <asm/pgalloc.h>

#ifdef CONFIG_PPC32
#define KERN_VIRT_START	0
#endif

/*
 * To visualise what is happening,
 *
 *  - PTRS_PER_P** = how many entries there are in the corresponding P**
 *  - P**_SHIFT = how many bits of the address we use to index into the
 * corresponding P**
 *  - P**_SIZE is how much memory we can access through the table - not the
 * size of the table itself.
 * P**={PGD, PUD, PMD, PTE}
 *
 *
 * Each entry of the PGD points to a PUD. Each entry of a PUD points to a
 * PMD. Each entry of a PMD points to a PTE. And every PTE entry points to
 * a page.
 *
 * In the case where there are only 3 levels, the PUD is folded into the
 * PGD: every PUD has only one entry which points to the PMD.
 *
 * The page dumper groups page table entries of the same type into a single
 * description. It uses pg_state to track the range information while
 * iterating over the PTE entries. When the continuity is broken it then
 * dumps out a description of the range - ie PTEs that are virtually contiguous
 * with the same PTE flags are chunked together. This is to make it clear how
 * different areas of the kernel virtual memory are used.
 *
 */
struct pg_state {
	struct seq_file *seq;
	const struct addr_marker *marker;
	unsigned long start_address;
	unsigned long start_pa;
	unsigned long last_pa;
	unsigned int level;
	u64 current_flags;
};

struct addr_marker {
	unsigned long start_address;
	const char *name;
};

static struct addr_marker address_markers[] = {
	{ 0,	"Start of kernel VM" },
	{ 0,	"vmalloc() Area" },
	{ 0,	"vmalloc() End" },
#ifdef CONFIG_PPC64
	{ 0,	"isa I/O start" },
	{ 0,	"isa I/O end" },
	{ 0,	"phb I/O start" },
	{ 0,	"phb I/O end" },
	{ 0,	"I/O remap start" },
	{ 0,	"I/O remap end" },
	{ 0,	"vmemmap start" },
#else
	{ 0,	"Early I/O remap start" },
	{ 0,	"Early I/O remap end" },
#ifdef CONFIG_NOT_COHERENT_CACHE
	{ 0,	"Consistent mem start" },
	{ 0,	"Consistent mem end" },
#endif
#ifdef CONFIG_HIGHMEM
	{ 0,	"Highmem PTEs start" },
	{ 0,	"Highmem PTEs end" },
#endif
	{ 0,	"Fixmap start" },
	{ 0,	"Fixmap end" },
#endif
	{ -1,	NULL },
};

struct flag_info {
	u64		mask;
	u64		val;
	const char	*set;
	const char	*clear;
	bool		is_val;
	int		shift;
};

static const struct flag_info flag_array[] = {
	{
<<<<<<< HEAD
#ifdef CONFIG_PPC_BOOK3S_64
		.mask	= _PAGE_PRIVILEGED,
		.val	= 0,
#else
		.mask	= _PAGE_USER,
=======
		.mask	= _PAGE_USER | _PAGE_PRIVILEGED,
>>>>>>> 661e50bc
		.val	= _PAGE_USER,
		.set	= "user",
		.clear	= "    ",
	}, {
		.mask	= _PAGE_RW | _PAGE_RO | _PAGE_NA,
		.val	= _PAGE_RW,
		.set	= "rw",
	}, {
		.mask	= _PAGE_RW | _PAGE_RO | _PAGE_NA,
		.val	= _PAGE_RO,
		.set	= "ro",
	}, {
#if _PAGE_NA != 0
		.mask	= _PAGE_RW | _PAGE_RO | _PAGE_NA,
		.val	= _PAGE_RO,
		.set	= "na",
	}, {
#endif
		.mask	= _PAGE_EXEC,
		.val	= _PAGE_EXEC,
		.set	= " X ",
		.clear	= "   ",
	}, {
		.mask	= _PAGE_PTE,
		.val	= _PAGE_PTE,
		.set	= "pte",
		.clear	= "   ",
	}, {
		.mask	= _PAGE_PRESENT,
		.val	= _PAGE_PRESENT,
		.set	= "present",
		.clear	= "       ",
	}, {
#ifdef CONFIG_PPC_BOOK3S_64
		.mask	= H_PAGE_HASHPTE,
		.val	= H_PAGE_HASHPTE,
#else
		.mask	= _PAGE_HASHPTE,
		.val	= _PAGE_HASHPTE,
#endif
		.set	= "hpte",
		.clear	= "    ",
	}, {
#ifndef CONFIG_PPC_BOOK3S_64
		.mask	= _PAGE_GUARDED,
		.val	= _PAGE_GUARDED,
		.set	= "guarded",
		.clear	= "       ",
	}, {
#endif
		.mask	= _PAGE_DIRTY,
		.val	= _PAGE_DIRTY,
		.set	= "dirty",
		.clear	= "     ",
	}, {
		.mask	= _PAGE_ACCESSED,
		.val	= _PAGE_ACCESSED,
		.set	= "accessed",
		.clear	= "        ",
	}, {
#ifndef CONFIG_PPC_BOOK3S_64
		.mask	= _PAGE_WRITETHRU,
		.val	= _PAGE_WRITETHRU,
		.set	= "write through",
		.clear	= "             ",
	}, {
#endif
#ifndef CONFIG_PPC_BOOK3S_64
		.mask	= _PAGE_NO_CACHE,
		.val	= _PAGE_NO_CACHE,
		.set	= "no cache",
		.clear	= "        ",
	}, {
#else
		.mask	= _PAGE_NON_IDEMPOTENT,
		.val	= _PAGE_NON_IDEMPOTENT,
		.set	= "non-idempotent",
		.clear	= "              ",
	}, {
		.mask	= _PAGE_TOLERANT,
		.val	= _PAGE_TOLERANT,
		.set	= "tolerant",
		.clear	= "        ",
	}, {
#endif
#ifdef CONFIG_PPC_BOOK3S_64
		.mask	= H_PAGE_BUSY,
		.val	= H_PAGE_BUSY,
		.set	= "busy",
	}, {
#ifdef CONFIG_PPC_64K_PAGES
		.mask	= H_PAGE_COMBO,
		.val	= H_PAGE_COMBO,
		.set	= "combo",
	}, {
		.mask	= H_PAGE_4K_PFN,
		.val	= H_PAGE_4K_PFN,
		.set	= "4K_pfn",
	}, {
#else /* CONFIG_PPC_64K_PAGES */
		.mask	= H_PAGE_F_GIX,
		.val	= H_PAGE_F_GIX,
		.set	= "f_gix",
		.is_val	= true,
		.shift	= H_PAGE_F_GIX_SHIFT,
	}, {
		.mask	= H_PAGE_F_SECOND,
		.val	= H_PAGE_F_SECOND,
		.set	= "f_second",
	}, {
#endif /* CONFIG_PPC_64K_PAGES */
#endif
		.mask	= _PAGE_SPECIAL,
		.val	= _PAGE_SPECIAL,
		.set	= "special",
	}
};

struct pgtable_level {
	const struct flag_info *flag;
	size_t num;
	u64 mask;
};

static struct pgtable_level pg_level[] = {
	{
	}, { /* pgd */
		.flag	= flag_array,
		.num	= ARRAY_SIZE(flag_array),
	}, { /* pud */
		.flag	= flag_array,
		.num	= ARRAY_SIZE(flag_array),
	}, { /* pmd */
		.flag	= flag_array,
		.num	= ARRAY_SIZE(flag_array),
	}, { /* pte */
		.flag	= flag_array,
		.num	= ARRAY_SIZE(flag_array),
	},
};

static void dump_flag_info(struct pg_state *st, const struct flag_info
		*flag, u64 pte, int num)
{
	unsigned int i;

	for (i = 0; i < num; i++, flag++) {
		const char *s = NULL;
		u64 val;

		/* flag not defined so don't check it */
		if (flag->mask == 0)
			continue;
		/* Some 'flags' are actually values */
		if (flag->is_val) {
			val = pte & flag->val;
			if (flag->shift)
				val = val >> flag->shift;
			seq_printf(st->seq, "  %s:%llx", flag->set, val);
		} else {
			if ((pte & flag->mask) == flag->val)
				s = flag->set;
			else
				s = flag->clear;
			if (s)
				seq_printf(st->seq, "  %s", s);
		}
		st->current_flags &= ~flag->mask;
	}
	if (st->current_flags != 0)
		seq_printf(st->seq, "  unknown flags:%llx", st->current_flags);
}

static void dump_addr(struct pg_state *st, unsigned long addr)
{
	static const char units[] = "KMGTPE";
	const char *unit = units;
	unsigned long delta;

#ifdef CONFIG_PPC64
	seq_printf(st->seq, "0x%016lx-0x%016lx ", st->start_address, addr-1);
	seq_printf(st->seq, "0x%016lx ", st->start_pa);
#else
	seq_printf(st->seq, "0x%08lx-0x%08lx ", st->start_address, addr - 1);
	seq_printf(st->seq, "0x%08lx ", st->start_pa);
#endif

	delta = (addr - st->start_address) >> 10;
	/* Work out what appropriate unit to use */
	while (!(delta & 1023) && unit[1]) {
		delta >>= 10;
		unit++;
	}
	seq_printf(st->seq, "%9lu%c", delta, *unit);

}

static void note_page(struct pg_state *st, unsigned long addr,
	       unsigned int level, u64 val)
{
	u64 flag = val & pg_level[level].mask;
	u64 pa = val & PTE_RPN_MASK;

	/* At first no level is set */
	if (!st->level) {
		st->level = level;
		st->current_flags = flag;
		st->start_address = addr;
		st->start_pa = pa;
		st->last_pa = pa;
		seq_printf(st->seq, "---[ %s ]---\n", st->marker->name);
	/*
	 * Dump the section of virtual memory when:
	 *   - the PTE flags from one entry to the next differs.
	 *   - we change levels in the tree.
	 *   - the address is in a different section of memory and is thus
	 *   used for a different purpose, regardless of the flags.
	 *   - the pa of this page is not adjacent to the last inspected page
	 */
	} else if (flag != st->current_flags || level != st->level ||
		   addr >= st->marker[1].start_address ||
		   pa != st->last_pa + PAGE_SIZE) {

		/* Check the PTE flags */
		if (st->current_flags) {
			dump_addr(st, addr);

			/* Dump all the flags */
			if (pg_level[st->level].flag)
				dump_flag_info(st, pg_level[st->level].flag,
					  st->current_flags,
					  pg_level[st->level].num);

			seq_putc(st->seq, '\n');
		}

		/*
		 * Address indicates we have passed the end of the
		 * current section of virtual memory
		 */
		while (addr >= st->marker[1].start_address) {
			st->marker++;
			seq_printf(st->seq, "---[ %s ]---\n", st->marker->name);
		}
		st->start_address = addr;
		st->start_pa = pa;
		st->last_pa = pa;
		st->current_flags = flag;
		st->level = level;
	} else {
		st->last_pa = pa;
	}
}

static void walk_pte(struct pg_state *st, pmd_t *pmd, unsigned long start)
{
	pte_t *pte = pte_offset_kernel(pmd, 0);
	unsigned long addr;
	unsigned int i;

	for (i = 0; i < PTRS_PER_PTE; i++, pte++) {
		addr = start + i * PAGE_SIZE;
		note_page(st, addr, 4, pte_val(*pte));

	}
}

static void walk_pmd(struct pg_state *st, pud_t *pud, unsigned long start)
{
	pmd_t *pmd = pmd_offset(pud, 0);
	unsigned long addr;
	unsigned int i;

	for (i = 0; i < PTRS_PER_PMD; i++, pmd++) {
		addr = start + i * PMD_SIZE;
		if (!pmd_none(*pmd) && !pmd_huge(*pmd))
			/* pmd exists */
			walk_pte(st, pmd, addr);
		else
			note_page(st, addr, 3, pmd_val(*pmd));
	}
}

static void walk_pud(struct pg_state *st, pgd_t *pgd, unsigned long start)
{
	pud_t *pud = pud_offset(pgd, 0);
	unsigned long addr;
	unsigned int i;

	for (i = 0; i < PTRS_PER_PUD; i++, pud++) {
		addr = start + i * PUD_SIZE;
		if (!pud_none(*pud) && !pud_huge(*pud))
			/* pud exists */
			walk_pmd(st, pud, addr);
		else
			note_page(st, addr, 2, pud_val(*pud));
	}
}

static void walk_pagetables(struct pg_state *st)
{
	pgd_t *pgd = pgd_offset_k(0UL);
	unsigned int i;
	unsigned long addr;

	/*
	 * Traverse the linux pagetable structure and dump pages that are in
	 * the hash pagetable.
	 */
	for (i = 0; i < PTRS_PER_PGD; i++, pgd++) {
		addr = KERN_VIRT_START + i * PGDIR_SIZE;
		if (!pgd_none(*pgd) && !pgd_huge(*pgd))
			/* pgd exists */
			walk_pud(st, pgd, addr);
		else
			note_page(st, addr, 1, pgd_val(*pgd));
	}
}

static void populate_markers(void)
{
	int i = 0;

	address_markers[i++].start_address = PAGE_OFFSET;
	address_markers[i++].start_address = VMALLOC_START;
	address_markers[i++].start_address = VMALLOC_END;
#ifdef CONFIG_PPC64
	address_markers[i++].start_address = ISA_IO_BASE;
	address_markers[i++].start_address = ISA_IO_END;
	address_markers[i++].start_address = PHB_IO_BASE;
	address_markers[i++].start_address = PHB_IO_END;
	address_markers[i++].start_address = IOREMAP_BASE;
	address_markers[i++].start_address = IOREMAP_END;
#ifdef CONFIG_PPC_BOOK3S_64
	address_markers[i++].start_address =  H_VMEMMAP_BASE;
#else
	address_markers[i++].start_address =  VMEMMAP_BASE;
#endif
#else /* !CONFIG_PPC64 */
	address_markers[i++].start_address = ioremap_bot;
	address_markers[i++].start_address = IOREMAP_TOP;
#ifdef CONFIG_NOT_COHERENT_CACHE
	address_markers[i++].start_address = IOREMAP_TOP;
	address_markers[i++].start_address = IOREMAP_TOP +
					     CONFIG_CONSISTENT_SIZE;
#endif
#ifdef CONFIG_HIGHMEM
	address_markers[i++].start_address = PKMAP_BASE;
	address_markers[i++].start_address = PKMAP_ADDR(LAST_PKMAP);
#endif
	address_markers[i++].start_address = FIXADDR_START;
	address_markers[i++].start_address = FIXADDR_TOP;
#endif /* CONFIG_PPC64 */
}

static int ptdump_show(struct seq_file *m, void *v)
{
	struct pg_state st = {
		.seq = m,
		.start_address = KERN_VIRT_START,
		.marker = address_markers,
	};
	/* Traverse kernel page tables */
	walk_pagetables(&st);
	note_page(&st, 0, 0, 0);
	return 0;
}


static int ptdump_open(struct inode *inode, struct file *file)
{
	return single_open(file, ptdump_show, NULL);
}

static const struct file_operations ptdump_fops = {
	.open		= ptdump_open,
	.read		= seq_read,
	.llseek		= seq_lseek,
	.release	= single_release,
};

static void build_pgtable_complete_mask(void)
{
	unsigned int i, j;

	for (i = 0; i < ARRAY_SIZE(pg_level); i++)
		if (pg_level[i].flag)
			for (j = 0; j < pg_level[i].num; j++)
				pg_level[i].mask |= pg_level[i].flag[j].mask;
}

static int ptdump_init(void)
{
	struct dentry *debugfs_file;

	populate_markers();
	build_pgtable_complete_mask();
	debugfs_file = debugfs_create_file("kernel_page_tables", 0400, NULL,
			NULL, &ptdump_fops);
	return debugfs_file ? 0 : -ENOMEM;
}
device_initcall(ptdump_init);<|MERGE_RESOLUTION|>--- conflicted
+++ resolved
@@ -112,15 +112,7 @@
 
 static const struct flag_info flag_array[] = {
 	{
-<<<<<<< HEAD
-#ifdef CONFIG_PPC_BOOK3S_64
-		.mask	= _PAGE_PRIVILEGED,
-		.val	= 0,
-#else
-		.mask	= _PAGE_USER,
-=======
 		.mask	= _PAGE_USER | _PAGE_PRIVILEGED,
->>>>>>> 661e50bc
 		.val	= _PAGE_USER,
 		.set	= "user",
 		.clear	= "    ",
