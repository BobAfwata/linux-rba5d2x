/*
 *   fs/cifs/readdir.c
 *
 *   Directory search handling
 *
 *   Copyright (C) International Business Machines  Corp., 2004, 2008
 *   Copyright (C) Red Hat, Inc., 2011
 *   Author(s): Steve French (sfrench@us.ibm.com)
 *
 *   This library is free software; you can redistribute it and/or modify
 *   it under the terms of the GNU Lesser General Public License as published
 *   by the Free Software Foundation; either version 2.1 of the License, or
 *   (at your option) any later version.
 *
 *   This library is distributed in the hope that it will be useful,
 *   but WITHOUT ANY WARRANTY; without even the implied warranty of
 *   MERCHANTABILITY or FITNESS FOR A PARTICULAR PURPOSE.  See
 *   the GNU Lesser General Public License for more details.
 *
 *   You should have received a copy of the GNU Lesser General Public License
 *   along with this library; if not, write to the Free Software
 *   Foundation, Inc., 59 Temple Place, Suite 330, Boston, MA 02111-1307 USA
 */
#include <linux/fs.h>
#include <linux/pagemap.h>
#include <linux/slab.h>
#include <linux/stat.h>
#include "cifspdu.h"
#include "cifsglob.h"
#include "cifsproto.h"
#include "cifs_unicode.h"
#include "cifs_debug.h"
#include "cifs_fs_sb.h"
#include "cifsfs.h"

/*
 * To be safe - for UCS to UTF-8 with strings loaded with the rare long
 * characters alloc more to account for such multibyte target UTF-8
 * characters.
 */
#define UNICODE_NAME_MAX ((4 * NAME_MAX) + 2)

#ifdef CONFIG_CIFS_DEBUG2
static void dump_cifs_file_struct(struct file *file, char *label)
{
	struct cifsFileInfo *cf;

	if (file) {
		cf = file->private_data;
		if (cf == NULL) {
			cifs_dbg(FYI, "empty cifs private file data\n");
			return;
		}
		if (cf->invalidHandle)
			cifs_dbg(FYI, "invalid handle\n");
		if (cf->srch_inf.endOfSearch)
			cifs_dbg(FYI, "end of search\n");
		if (cf->srch_inf.emptyDir)
			cifs_dbg(FYI, "empty dir\n");
	}
}
#else
static inline void dump_cifs_file_struct(struct file *file, char *label)
{
}
#endif /* DEBUG2 */

/*
 * Attempt to preload the dcache with the results from the FIND_FIRST/NEXT
 *
 * Find the dentry that matches "name". If there isn't one, create one. If it's
 * a negative dentry or the uniqueid changed, then drop it and recreate it.
 */
static void
cifs_prime_dcache(struct dentry *parent, struct qstr *name,
		    struct cifs_fattr *fattr)
{
	struct dentry *dentry, *alias;
	struct inode *inode;
	struct super_block *sb = parent->d_inode->i_sb;
	struct cifs_sb_info *cifs_sb = CIFS_SB(sb);

	cifs_dbg(FYI, "%s: for %s\n", __func__, name->name);

	dentry = d_hash_and_lookup(parent, name);
	if (unlikely(IS_ERR(dentry)))
		return;

	if (dentry) {
		int err;

		inode = dentry->d_inode;
		if (inode) {
			/*
			 * If we're generating inode numbers, then we don't
			 * want to clobber the existing one with the one that
			 * the readdir code created.
			 */
			if (!(cifs_sb->mnt_cifs_flags & CIFS_MOUNT_SERVER_INUM))
				fattr->cf_uniqueid = CIFS_I(inode)->uniqueid;

			/* update inode in place if i_ino didn't change */
			if (CIFS_I(inode)->uniqueid == fattr->cf_uniqueid) {
				cifs_fattr_to_inode(inode, fattr);
				goto out;
			}
		}
		err = d_invalidate(dentry);
		dput(dentry);
		if (err)
			return;
	}

	/*
	 * If we know that the inode will need to be revalidated immediately,
	 * then don't create a new dentry for it. We'll end up doing an on
	 * the wire call either way and this spares us an invalidation.
	 */
	if (fattr->cf_flags & CIFS_FATTR_NEED_REVAL)
		return;

	dentry = d_alloc(parent, name);
	if (!dentry)
		return;

	inode = cifs_iget(sb, fattr);
	if (!inode)
		goto out;

	alias = d_materialise_unique(dentry, inode);
	if (alias && !IS_ERR(alias))
		dput(alias);
out:
	dput(dentry);
}

static void
cifs_fill_common_info(struct cifs_fattr *fattr, struct cifs_sb_info *cifs_sb)
{
	fattr->cf_uid = cifs_sb->mnt_uid;
	fattr->cf_gid = cifs_sb->mnt_gid;

	if (fattr->cf_cifsattrs & ATTR_DIRECTORY) {
		fattr->cf_mode = S_IFDIR | cifs_sb->mnt_dir_mode;
		fattr->cf_dtype = DT_DIR;
<<<<<<< HEAD
		/*
		 * Windows CIFS servers generally make DFS referrals look
		 * like directories in FIND_* responses with the reparse
		 * attribute flag also set (since DFS junctions are
		 * reparse points). We must revalidate at least these
		 * directory inodes before trying to use them (if
		 * they are DFS we will get PATH_NOT_COVERED back
		 * when queried directly and can then try to connect
		 * to the DFS target)
		 */
		if (cifs_dfs_is_possible(cifs_sb) &&
		    (fattr->cf_cifsattrs & ATTR_REPARSE))
			fattr->cf_flags |= CIFS_FATTR_NEED_REVAL;
	} else if (fattr->cf_cifsattrs & ATTR_REPARSE) {
		fattr->cf_mode = S_IFLNK;
		fattr->cf_dtype = DT_LNK;
=======
>>>>>>> d8ec26d7
	} else {
		fattr->cf_mode = S_IFREG | cifs_sb->mnt_file_mode;
		fattr->cf_dtype = DT_REG;
	}

<<<<<<< HEAD
=======
	/*
	 * We need to revalidate it further to make a decision about whether it
	 * is a symbolic link, DFS referral or a reparse point with a direct
	 * access like junctions, deduplicated files, NFS symlinks.
	 */
	if (fattr->cf_cifsattrs & ATTR_REPARSE)
		fattr->cf_flags |= CIFS_FATTR_NEED_REVAL;

>>>>>>> d8ec26d7
	/* non-unix readdir doesn't provide nlink */
	fattr->cf_flags |= CIFS_FATTR_UNKNOWN_NLINK;

	if (fattr->cf_cifsattrs & ATTR_READONLY)
		fattr->cf_mode &= ~S_IWUGO;

	/*
	 * We of course don't get ACL info in FIND_FIRST/NEXT results, so
	 * mark it for revalidation so that "ls -l" will look right. It might
	 * be super-slow, but if we don't do this then the ownership of files
	 * may look wrong since the inodes may not have timed out by the time
	 * "ls" does a stat() call on them.
	 */
	if (cifs_sb->mnt_cifs_flags & CIFS_MOUNT_CIFS_ACL)
		fattr->cf_flags |= CIFS_FATTR_NEED_REVAL;

	if (cifs_sb->mnt_cifs_flags & CIFS_MOUNT_UNX_EMUL &&
	    fattr->cf_cifsattrs & ATTR_SYSTEM) {
		if (fattr->cf_eof == 0)  {
			fattr->cf_mode &= ~S_IFMT;
			fattr->cf_mode |= S_IFIFO;
			fattr->cf_dtype = DT_FIFO;
		} else {
			/*
			 * trying to get the type and mode via SFU can be slow,
			 * so just call those regular files for now, and mark
			 * for reval
			 */
			fattr->cf_flags |= CIFS_FATTR_NEED_REVAL;
		}
	}
}

void
cifs_dir_info_to_fattr(struct cifs_fattr *fattr, FILE_DIRECTORY_INFO *info,
		       struct cifs_sb_info *cifs_sb)
{
	memset(fattr, 0, sizeof(*fattr));
	fattr->cf_cifsattrs = le32_to_cpu(info->ExtFileAttributes);
	fattr->cf_eof = le64_to_cpu(info->EndOfFile);
	fattr->cf_bytes = le64_to_cpu(info->AllocationSize);
	fattr->cf_createtime = le64_to_cpu(info->CreationTime);
	fattr->cf_atime = cifs_NTtimeToUnix(info->LastAccessTime);
	fattr->cf_ctime = cifs_NTtimeToUnix(info->ChangeTime);
	fattr->cf_mtime = cifs_NTtimeToUnix(info->LastWriteTime);

	cifs_fill_common_info(fattr, cifs_sb);
}

static void
cifs_std_info_to_fattr(struct cifs_fattr *fattr, FIND_FILE_STANDARD_INFO *info,
		       struct cifs_sb_info *cifs_sb)
{
	int offset = cifs_sb_master_tcon(cifs_sb)->ses->server->timeAdj;

	memset(fattr, 0, sizeof(*fattr));
	fattr->cf_atime = cnvrtDosUnixTm(info->LastAccessDate,
					    info->LastAccessTime, offset);
	fattr->cf_ctime = cnvrtDosUnixTm(info->LastWriteDate,
					    info->LastWriteTime, offset);
	fattr->cf_mtime = cnvrtDosUnixTm(info->LastWriteDate,
					    info->LastWriteTime, offset);

	fattr->cf_cifsattrs = le16_to_cpu(info->Attributes);
	fattr->cf_bytes = le32_to_cpu(info->AllocationSize);
	fattr->cf_eof = le32_to_cpu(info->DataSize);

	cifs_fill_common_info(fattr, cifs_sb);
}

/* BB eventually need to add the following helper function to
      resolve NT_STATUS_STOPPED_ON_SYMLINK return code when
      we try to do FindFirst on (NTFS) directory symlinks */
/*
int get_symlink_reparse_path(char *full_path, struct cifs_sb_info *cifs_sb,
			     unsigned int xid)
{
	__u16 fid;
	int len;
	int oplock = 0;
	int rc;
	struct cifs_tcon *ptcon = cifs_sb_tcon(cifs_sb);
	char *tmpbuffer;

	rc = CIFSSMBOpen(xid, ptcon, full_path, FILE_OPEN, GENERIC_READ,
			OPEN_REPARSE_POINT, &fid, &oplock, NULL,
			cifs_sb->local_nls,
			cifs_sb->mnt_cifs_flags & CIFS_MOUNT_MAP_SPECIAL_CHR);
	if (!rc) {
		tmpbuffer = kmalloc(maxpath);
		rc = CIFSSMBQueryReparseLinkInfo(xid, ptcon, full_path,
				tmpbuffer,
				maxpath -1,
				fid,
				cifs_sb->local_nls);
		if (CIFSSMBClose(xid, ptcon, fid)) {
			cifs_dbg(FYI, "Error closing temporary reparsepoint open\n");
		}
	}
}
 */

static int
initiate_cifs_search(const unsigned int xid, struct file *file)
{
	__u16 search_flags;
	int rc = 0;
	char *full_path = NULL;
	struct cifsFileInfo *cifsFile;
	struct cifs_sb_info *cifs_sb = CIFS_SB(file->f_path.dentry->d_sb);
	struct tcon_link *tlink = NULL;
	struct cifs_tcon *tcon;
	struct TCP_Server_Info *server;

	if (file->private_data == NULL) {
		tlink = cifs_sb_tlink(cifs_sb);
		if (IS_ERR(tlink))
			return PTR_ERR(tlink);

		cifsFile = kzalloc(sizeof(struct cifsFileInfo), GFP_KERNEL);
		if (cifsFile == NULL) {
			rc = -ENOMEM;
			goto error_exit;
		}
		file->private_data = cifsFile;
		cifsFile->tlink = cifs_get_tlink(tlink);
		tcon = tlink_tcon(tlink);
	} else {
		cifsFile = file->private_data;
		tcon = tlink_tcon(cifsFile->tlink);
	}

	server = tcon->ses->server;

	if (!server->ops->query_dir_first) {
		rc = -ENOSYS;
		goto error_exit;
	}

	cifsFile->invalidHandle = true;
	cifsFile->srch_inf.endOfSearch = false;

	full_path = build_path_from_dentry(file->f_path.dentry);
	if (full_path == NULL) {
		rc = -ENOMEM;
		goto error_exit;
	}

	cifs_dbg(FYI, "Full path: %s start at: %lld\n", full_path, file->f_pos);

ffirst_retry:
	/* test for Unix extensions */
	/* but now check for them on the share/mount not on the SMB session */
	/* if (cap_unix(tcon->ses) { */
	if (tcon->unix_ext)
		cifsFile->srch_inf.info_level = SMB_FIND_FILE_UNIX;
	else if ((tcon->ses->capabilities &
		  tcon->ses->server->vals->cap_nt_find) == 0) {
		cifsFile->srch_inf.info_level = SMB_FIND_FILE_INFO_STANDARD;
	} else if (cifs_sb->mnt_cifs_flags & CIFS_MOUNT_SERVER_INUM) {
		cifsFile->srch_inf.info_level = SMB_FIND_FILE_ID_FULL_DIR_INFO;
	} else /* not srvinos - BB fixme add check for backlevel? */ {
		cifsFile->srch_inf.info_level = SMB_FIND_FILE_DIRECTORY_INFO;
	}

	search_flags = CIFS_SEARCH_CLOSE_AT_END | CIFS_SEARCH_RETURN_RESUME;
	if (backup_cred(cifs_sb))
		search_flags |= CIFS_SEARCH_BACKUP_SEARCH;

	rc = server->ops->query_dir_first(xid, tcon, full_path, cifs_sb,
					  &cifsFile->fid, search_flags,
					  &cifsFile->srch_inf);

	if (rc == 0)
		cifsFile->invalidHandle = false;
	/* BB add following call to handle readdir on new NTFS symlink errors
	else if STATUS_STOPPED_ON_SYMLINK
		call get_symlink_reparse_path and retry with new path */
	else if ((rc == -EOPNOTSUPP) &&
		(cifs_sb->mnt_cifs_flags & CIFS_MOUNT_SERVER_INUM)) {
		cifs_sb->mnt_cifs_flags &= ~CIFS_MOUNT_SERVER_INUM;
		goto ffirst_retry;
	}
error_exit:
	kfree(full_path);
	cifs_put_tlink(tlink);
	return rc;
}

/* return length of unicode string in bytes */
static int cifs_unicode_bytelen(const char *str)
{
	int len;
	const __le16 *ustr = (const __le16 *)str;

	for (len = 0; len <= PATH_MAX; len++) {
		if (ustr[len] == 0)
			return len << 1;
	}
	cifs_dbg(FYI, "Unicode string longer than PATH_MAX found\n");
	return len << 1;
}

static char *nxt_dir_entry(char *old_entry, char *end_of_smb, int level)
{
	char *new_entry;
	FILE_DIRECTORY_INFO *pDirInfo = (FILE_DIRECTORY_INFO *)old_entry;

	if (level == SMB_FIND_FILE_INFO_STANDARD) {
		FIND_FILE_STANDARD_INFO *pfData;
		pfData = (FIND_FILE_STANDARD_INFO *)pDirInfo;

		new_entry = old_entry + sizeof(FIND_FILE_STANDARD_INFO) +
				pfData->FileNameLength;
	} else
		new_entry = old_entry + le32_to_cpu(pDirInfo->NextEntryOffset);
	cifs_dbg(FYI, "new entry %p old entry %p\n", new_entry, old_entry);
	/* validate that new_entry is not past end of SMB */
	if (new_entry >= end_of_smb) {
		cifs_dbg(VFS, "search entry %p began after end of SMB %p old entry %p\n",
			 new_entry, end_of_smb, old_entry);
		return NULL;
	} else if (((level == SMB_FIND_FILE_INFO_STANDARD) &&
		    (new_entry + sizeof(FIND_FILE_STANDARD_INFO) > end_of_smb))
		  || ((level != SMB_FIND_FILE_INFO_STANDARD) &&
		   (new_entry + sizeof(FILE_DIRECTORY_INFO) > end_of_smb)))  {
		cifs_dbg(VFS, "search entry %p extends after end of SMB %p\n",
			 new_entry, end_of_smb);
		return NULL;
	} else
		return new_entry;

}

struct cifs_dirent {
	const char	*name;
	size_t		namelen;
	u32		resume_key;
	u64		ino;
};

static void cifs_fill_dirent_unix(struct cifs_dirent *de,
		const FILE_UNIX_INFO *info, bool is_unicode)
{
	de->name = &info->FileName[0];
	if (is_unicode)
		de->namelen = cifs_unicode_bytelen(de->name);
	else
		de->namelen = strnlen(de->name, PATH_MAX);
	de->resume_key = info->ResumeKey;
	de->ino = le64_to_cpu(info->basic.UniqueId);
}

static void cifs_fill_dirent_dir(struct cifs_dirent *de,
		const FILE_DIRECTORY_INFO *info)
{
	de->name = &info->FileName[0];
	de->namelen = le32_to_cpu(info->FileNameLength);
	de->resume_key = info->FileIndex;
}

static void cifs_fill_dirent_full(struct cifs_dirent *de,
		const FILE_FULL_DIRECTORY_INFO *info)
{
	de->name = &info->FileName[0];
	de->namelen = le32_to_cpu(info->FileNameLength);
	de->resume_key = info->FileIndex;
}

static void cifs_fill_dirent_search(struct cifs_dirent *de,
		const SEARCH_ID_FULL_DIR_INFO *info)
{
	de->name = &info->FileName[0];
	de->namelen = le32_to_cpu(info->FileNameLength);
	de->resume_key = info->FileIndex;
	de->ino = le64_to_cpu(info->UniqueId);
}

static void cifs_fill_dirent_both(struct cifs_dirent *de,
		const FILE_BOTH_DIRECTORY_INFO *info)
{
	de->name = &info->FileName[0];
	de->namelen = le32_to_cpu(info->FileNameLength);
	de->resume_key = info->FileIndex;
}

static void cifs_fill_dirent_std(struct cifs_dirent *de,
		const FIND_FILE_STANDARD_INFO *info)
{
	de->name = &info->FileName[0];
	/* one byte length, no endianess conversion */
	de->namelen = info->FileNameLength;
	de->resume_key = info->ResumeKey;
}

static int cifs_fill_dirent(struct cifs_dirent *de, const void *info,
		u16 level, bool is_unicode)
{
	memset(de, 0, sizeof(*de));

	switch (level) {
	case SMB_FIND_FILE_UNIX:
		cifs_fill_dirent_unix(de, info, is_unicode);
		break;
	case SMB_FIND_FILE_DIRECTORY_INFO:
		cifs_fill_dirent_dir(de, info);
		break;
	case SMB_FIND_FILE_FULL_DIRECTORY_INFO:
		cifs_fill_dirent_full(de, info);
		break;
	case SMB_FIND_FILE_ID_FULL_DIR_INFO:
		cifs_fill_dirent_search(de, info);
		break;
	case SMB_FIND_FILE_BOTH_DIRECTORY_INFO:
		cifs_fill_dirent_both(de, info);
		break;
	case SMB_FIND_FILE_INFO_STANDARD:
		cifs_fill_dirent_std(de, info);
		break;
	default:
		cifs_dbg(FYI, "Unknown findfirst level %d\n", level);
		return -EINVAL;
	}

	return 0;
}

#define UNICODE_DOT cpu_to_le16(0x2e)

/* return 0 if no match and 1 for . (current directory) and 2 for .. (parent) */
static int cifs_entry_is_dot(struct cifs_dirent *de, bool is_unicode)
{
	int rc = 0;

	if (!de->name)
		return 0;

	if (is_unicode) {
		__le16 *ufilename = (__le16 *)de->name;
		if (de->namelen == 2) {
			/* check for . */
			if (ufilename[0] == UNICODE_DOT)
				rc = 1;
		} else if (de->namelen == 4) {
			/* check for .. */
			if (ufilename[0] == UNICODE_DOT &&
			    ufilename[1] == UNICODE_DOT)
				rc = 2;
		}
	} else /* ASCII */ {
		if (de->namelen == 1) {
			if (de->name[0] == '.')
				rc = 1;
		} else if (de->namelen == 2) {
			if (de->name[0] == '.' && de->name[1] == '.')
				rc = 2;
		}
	}

	return rc;
}

/* Check if directory that we are searching has changed so we can decide
   whether we can use the cached search results from the previous search */
static int is_dir_changed(struct file *file)
{
	struct inode *inode = file_inode(file);
	struct cifsInodeInfo *cifsInfo = CIFS_I(inode);

	if (cifsInfo->time == 0)
		return 1; /* directory was changed, perhaps due to unlink */
	else
		return 0;

}

static int cifs_save_resume_key(const char *current_entry,
	struct cifsFileInfo *file_info)
{
	struct cifs_dirent de;
	int rc;

	rc = cifs_fill_dirent(&de, current_entry, file_info->srch_inf.info_level,
			      file_info->srch_inf.unicode);
	if (!rc) {
		file_info->srch_inf.presume_name = de.name;
		file_info->srch_inf.resume_name_len = de.namelen;
		file_info->srch_inf.resume_key = de.resume_key;
	}
	return rc;
}

/*
 * Find the corresponding entry in the search. Note that the SMB server returns
 * search entries for . and .. which complicates logic here if we choose to
 * parse for them and we do not assume that they are located in the findfirst
 * return buffer. We start counting in the buffer with entry 2 and increment for
 * every entry (do not increment for . or .. entry).
 */
static int
find_cifs_entry(const unsigned int xid, struct cifs_tcon *tcon, loff_t pos,
		struct file *file, char **current_entry, int *num_to_ret)
{
	__u16 search_flags;
	int rc = 0;
	int pos_in_buf = 0;
	loff_t first_entry_in_buffer;
	loff_t index_to_find = pos;
	struct cifsFileInfo *cfile = file->private_data;
	struct cifs_sb_info *cifs_sb = CIFS_SB(file->f_path.dentry->d_sb);
	struct TCP_Server_Info *server = tcon->ses->server;
	/* check if index in the buffer */

	if (!server->ops->query_dir_first || !server->ops->query_dir_next)
		return -ENOSYS;

	if ((cfile == NULL) || (current_entry == NULL) || (num_to_ret == NULL))
		return -ENOENT;

	*current_entry = NULL;
	first_entry_in_buffer = cfile->srch_inf.index_of_last_entry -
					cfile->srch_inf.entries_in_buffer;

	/*
	 * If first entry in buf is zero then is first buffer
	 * in search response data which means it is likely . and ..
	 * will be in this buffer, although some servers do not return
	 * . and .. for the root of a drive and for those we need
	 * to start two entries earlier.
	 */

	dump_cifs_file_struct(file, "In fce ");
	if (((index_to_find < cfile->srch_inf.index_of_last_entry) &&
	     is_dir_changed(file)) || (index_to_find < first_entry_in_buffer)) {
		/* close and restart search */
		cifs_dbg(FYI, "search backing up - close and restart search\n");
		spin_lock(&cifs_file_list_lock);
		if (!cfile->srch_inf.endOfSearch && !cfile->invalidHandle) {
			cfile->invalidHandle = true;
			spin_unlock(&cifs_file_list_lock);
			if (server->ops->close)
				server->ops->close(xid, tcon, &cfile->fid);
		} else
			spin_unlock(&cifs_file_list_lock);
		if (cfile->srch_inf.ntwrk_buf_start) {
			cifs_dbg(FYI, "freeing SMB ff cache buf on search rewind\n");
			if (cfile->srch_inf.smallBuf)
				cifs_small_buf_release(cfile->srch_inf.
						ntwrk_buf_start);
			else
				cifs_buf_release(cfile->srch_inf.
						ntwrk_buf_start);
			cfile->srch_inf.ntwrk_buf_start = NULL;
		}
		rc = initiate_cifs_search(xid, file);
		if (rc) {
			cifs_dbg(FYI, "error %d reinitiating a search on rewind\n",
				 rc);
			return rc;
		}
		/* FindFirst/Next set last_entry to NULL on malformed reply */
		if (cfile->srch_inf.last_entry)
			cifs_save_resume_key(cfile->srch_inf.last_entry, cfile);
	}

	search_flags = CIFS_SEARCH_CLOSE_AT_END | CIFS_SEARCH_RETURN_RESUME;
	if (backup_cred(cifs_sb))
		search_flags |= CIFS_SEARCH_BACKUP_SEARCH;

	while ((index_to_find >= cfile->srch_inf.index_of_last_entry) &&
	       (rc == 0) && !cfile->srch_inf.endOfSearch) {
		cifs_dbg(FYI, "calling findnext2\n");
		rc = server->ops->query_dir_next(xid, tcon, &cfile->fid,
						 search_flags,
						 &cfile->srch_inf);
		/* FindFirst/Next set last_entry to NULL on malformed reply */
		if (cfile->srch_inf.last_entry)
			cifs_save_resume_key(cfile->srch_inf.last_entry, cfile);
		if (rc)
			return -ENOENT;
	}
	if (index_to_find < cfile->srch_inf.index_of_last_entry) {
		/* we found the buffer that contains the entry */
		/* scan and find it */
		int i;
		char *cur_ent;
		char *end_of_smb = cfile->srch_inf.ntwrk_buf_start +
			server->ops->calc_smb_size(
					cfile->srch_inf.ntwrk_buf_start);

		cur_ent = cfile->srch_inf.srch_entries_start;
		first_entry_in_buffer = cfile->srch_inf.index_of_last_entry
					- cfile->srch_inf.entries_in_buffer;
		pos_in_buf = index_to_find - first_entry_in_buffer;
		cifs_dbg(FYI, "found entry - pos_in_buf %d\n", pos_in_buf);

		for (i = 0; (i < (pos_in_buf)) && (cur_ent != NULL); i++) {
			/* go entry by entry figuring out which is first */
			cur_ent = nxt_dir_entry(cur_ent, end_of_smb,
						cfile->srch_inf.info_level);
		}
		if ((cur_ent == NULL) && (i < pos_in_buf)) {
			/* BB fixme - check if we should flag this error */
			cifs_dbg(VFS, "reached end of buf searching for pos in buf %d index to find %lld rc %d\n",
				 pos_in_buf, index_to_find, rc);
		}
		rc = 0;
		*current_entry = cur_ent;
	} else {
		cifs_dbg(FYI, "index not in buffer - could not findnext into it\n");
		return 0;
	}

	if (pos_in_buf >= cfile->srch_inf.entries_in_buffer) {
		cifs_dbg(FYI, "can not return entries pos_in_buf beyond last\n");
		*num_to_ret = 0;
	} else
		*num_to_ret = cfile->srch_inf.entries_in_buffer - pos_in_buf;

	return rc;
}

static int cifs_filldir(char *find_entry, struct file *file,
		struct dir_context *ctx,
		char *scratch_buf, unsigned int max_len)
{
	struct cifsFileInfo *file_info = file->private_data;
	struct super_block *sb = file->f_path.dentry->d_sb;
	struct cifs_sb_info *cifs_sb = CIFS_SB(sb);
	struct cifs_dirent de = { NULL, };
	struct cifs_fattr fattr;
	struct qstr name;
	int rc = 0;
	ino_t ino;

	rc = cifs_fill_dirent(&de, find_entry, file_info->srch_inf.info_level,
			      file_info->srch_inf.unicode);
	if (rc)
		return rc;

	if (de.namelen > max_len) {
		cifs_dbg(VFS, "bad search response length %zd past smb end\n",
			 de.namelen);
		return -EINVAL;
	}

	/* skip . and .. since we added them first */
	if (cifs_entry_is_dot(&de, file_info->srch_inf.unicode))
		return 0;

	if (file_info->srch_inf.unicode) {
		struct nls_table *nlt = cifs_sb->local_nls;

		name.name = scratch_buf;
		name.len =
			cifs_from_utf16((char *)name.name, (__le16 *)de.name,
					UNICODE_NAME_MAX,
					min_t(size_t, de.namelen,
					      (size_t)max_len), nlt,
					cifs_sb->mnt_cifs_flags &
						CIFS_MOUNT_MAP_SPECIAL_CHR);
		name.len -= nls_nullsize(nlt);
	} else {
		name.name = de.name;
		name.len = de.namelen;
	}

	switch (file_info->srch_inf.info_level) {
	case SMB_FIND_FILE_UNIX:
		cifs_unix_basic_to_fattr(&fattr,
					 &((FILE_UNIX_INFO *)find_entry)->basic,
					 cifs_sb);
		break;
	case SMB_FIND_FILE_INFO_STANDARD:
		cifs_std_info_to_fattr(&fattr,
				       (FIND_FILE_STANDARD_INFO *)find_entry,
				       cifs_sb);
		break;
	default:
		cifs_dir_info_to_fattr(&fattr,
				       (FILE_DIRECTORY_INFO *)find_entry,
				       cifs_sb);
		break;
	}

	if (de.ino && (cifs_sb->mnt_cifs_flags & CIFS_MOUNT_SERVER_INUM)) {
		fattr.cf_uniqueid = de.ino;
	} else {
		fattr.cf_uniqueid = iunique(sb, ROOT_I);
		cifs_autodisable_serverino(cifs_sb);
	}

	if ((cifs_sb->mnt_cifs_flags & CIFS_MOUNT_MF_SYMLINKS) &&
	    CIFSCouldBeMFSymlink(&fattr))
		/*
		 * trying to get the type and mode can be slow,
		 * so just call those regular files for now, and mark
		 * for reval
		 */
		fattr.cf_flags |= CIFS_FATTR_NEED_REVAL;

	cifs_prime_dcache(file->f_dentry, &name, &fattr);

	ino = cifs_uniqueid_to_ino_t(fattr.cf_uniqueid);
	return !dir_emit(ctx, name.name, name.len, ino, fattr.cf_dtype);
}


int cifs_readdir(struct file *file, struct dir_context *ctx)
{
	int rc = 0;
	unsigned int xid;
	int i;
	struct cifs_tcon *tcon;
	struct cifsFileInfo *cifsFile = NULL;
	char *current_entry;
	int num_to_fill = 0;
	char *tmp_buf = NULL;
	char *end_of_smb;
	unsigned int max_len;

	xid = get_xid();

	/*
	 * Ensure FindFirst doesn't fail before doing filldir() for '.' and
	 * '..'. Otherwise we won't be able to notify VFS in case of failure.
	 */
	if (file->private_data == NULL) {
		rc = initiate_cifs_search(xid, file);
		cifs_dbg(FYI, "initiate cifs search rc %d\n", rc);
		if (rc)
			goto rddir2_exit;
	}

	if (!dir_emit_dots(file, ctx))
		goto rddir2_exit;

	/* 1) If search is active,
		is in current search buffer?
		if it before then restart search
		if after then keep searching till find it */

	if (file->private_data == NULL) {
		rc = -EINVAL;
		goto rddir2_exit;
	}
	cifsFile = file->private_data;
	if (cifsFile->srch_inf.endOfSearch) {
		if (cifsFile->srch_inf.emptyDir) {
			cifs_dbg(FYI, "End of search, empty dir\n");
			rc = 0;
			goto rddir2_exit;
		}
	} /* else {
		cifsFile->invalidHandle = true;
		tcon->ses->server->close(xid, tcon, &cifsFile->fid);
	} */

	tcon = tlink_tcon(cifsFile->tlink);
	rc = find_cifs_entry(xid, tcon, ctx->pos, file, &current_entry,
			     &num_to_fill);
	if (rc) {
		cifs_dbg(FYI, "fce error %d\n", rc);
		goto rddir2_exit;
	} else if (current_entry != NULL) {
		cifs_dbg(FYI, "entry %lld found\n", ctx->pos);
	} else {
		cifs_dbg(FYI, "could not find entry\n");
		goto rddir2_exit;
	}
	cifs_dbg(FYI, "loop through %d times filling dir for net buf %p\n",
		 num_to_fill, cifsFile->srch_inf.ntwrk_buf_start);
	max_len = tcon->ses->server->ops->calc_smb_size(
			cifsFile->srch_inf.ntwrk_buf_start);
	end_of_smb = cifsFile->srch_inf.ntwrk_buf_start + max_len;

	tmp_buf = kmalloc(UNICODE_NAME_MAX, GFP_KERNEL);
	if (tmp_buf == NULL) {
		rc = -ENOMEM;
		goto rddir2_exit;
	}

	for (i = 0; i < num_to_fill; i++) {
		if (current_entry == NULL) {
			/* evaluate whether this case is an error */
			cifs_dbg(VFS, "past SMB end,  num to fill %d i %d\n",
				 num_to_fill, i);
			break;
		}
		/*
		 * if buggy server returns . and .. late do we want to
		 * check for that here?
		 */
		rc = cifs_filldir(current_entry, file, ctx,
				  tmp_buf, max_len);
		if (rc) {
			if (rc > 0)
				rc = 0;
			break;
		}

		ctx->pos++;
		if (ctx->pos ==
			cifsFile->srch_inf.index_of_last_entry) {
			cifs_dbg(FYI, "last entry in buf at pos %lld %s\n",
				 ctx->pos, tmp_buf);
			cifs_save_resume_key(current_entry, cifsFile);
			break;
		} else
			current_entry =
				nxt_dir_entry(current_entry, end_of_smb,
					cifsFile->srch_inf.info_level);
	}
	kfree(tmp_buf);

rddir2_exit:
	free_xid(xid);
	return rc;
}<|MERGE_RESOLUTION|>--- conflicted
+++ resolved
@@ -143,32 +143,11 @@
 	if (fattr->cf_cifsattrs & ATTR_DIRECTORY) {
 		fattr->cf_mode = S_IFDIR | cifs_sb->mnt_dir_mode;
 		fattr->cf_dtype = DT_DIR;
-<<<<<<< HEAD
-		/*
-		 * Windows CIFS servers generally make DFS referrals look
-		 * like directories in FIND_* responses with the reparse
-		 * attribute flag also set (since DFS junctions are
-		 * reparse points). We must revalidate at least these
-		 * directory inodes before trying to use them (if
-		 * they are DFS we will get PATH_NOT_COVERED back
-		 * when queried directly and can then try to connect
-		 * to the DFS target)
-		 */
-		if (cifs_dfs_is_possible(cifs_sb) &&
-		    (fattr->cf_cifsattrs & ATTR_REPARSE))
-			fattr->cf_flags |= CIFS_FATTR_NEED_REVAL;
-	} else if (fattr->cf_cifsattrs & ATTR_REPARSE) {
-		fattr->cf_mode = S_IFLNK;
-		fattr->cf_dtype = DT_LNK;
-=======
->>>>>>> d8ec26d7
 	} else {
 		fattr->cf_mode = S_IFREG | cifs_sb->mnt_file_mode;
 		fattr->cf_dtype = DT_REG;
 	}
 
-<<<<<<< HEAD
-=======
 	/*
 	 * We need to revalidate it further to make a decision about whether it
 	 * is a symbolic link, DFS referral or a reparse point with a direct
@@ -177,7 +156,6 @@
 	if (fattr->cf_cifsattrs & ATTR_REPARSE)
 		fattr->cf_flags |= CIFS_FATTR_NEED_REVAL;
 
->>>>>>> d8ec26d7
 	/* non-unix readdir doesn't provide nlink */
 	fattr->cf_flags |= CIFS_FATTR_UNKNOWN_NLINK;
 
