--- conflicted
+++ resolved
@@ -1,12 +1,7 @@
 VERSION = 4
 PATCHLEVEL = 9
-<<<<<<< HEAD
-SUBLEVEL = 52
+SUBLEVEL = 75
 EXTRAVERSION = -linux4sam_5.7
-=======
-SUBLEVEL = 75
-EXTRAVERSION =
->>>>>>> 9f747558
 NAME = Roaring Lionus
 
 # *DOCUMENTATION*
